--- conflicted
+++ resolved
@@ -21,14 +21,11 @@
 		test_passing_vars.sh \
 		test_passing_vars_sce.sh \
 		test_passing_vars_xccdf.xml \
-<<<<<<< HEAD
+		test_sce_in_ds.sh \
+		test_sce_in_ds.xml \
 		test_sce_parse_errors-invalid-oval.xml \
 		test_sce_parse_errors_load_corrupted_xml.xccdf.xml \
 		test_sce_parse_errors_load_script.xccdf.xml \
 		test_sce_parse_errors_script.sh \
 		test_sce_parse_errors.sh \
-		test_sce_parse_errors_stub-oval.xml
-=======
-		test_sce_in_ds.sh \
-		test_sce_in_ds.xml
->>>>>>> 60fba095
+		test_sce_parse_errors_stub-oval.xml