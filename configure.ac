--- conflicted
+++ resolved
@@ -5,11 +5,7 @@
 #                                               -*- Autoconf -*-
 # Process this file with autoconf to produce a configure script.
 AC_PREREQ(2.59)
-<<<<<<< HEAD
 AC_INIT([openscap], [1.3.0], [open-scap-list@redhat.com])
-=======
-AC_INIT([openscap], [1.2.16], [open-scap-list@redhat.com])
->>>>>>> b3154ec2
 AC_CONFIG_HEADERS([config.h])
 AC_CONFIG_AUX_DIR([config])
 AC_CONFIG_MACRO_DIR([m4])
