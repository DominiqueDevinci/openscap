sudo: required

before_install:
  - sudo apt-get -qq update
<<<<<<< HEAD
  - sudo apt-get install -y cmake lcov libdbus-1-dev libdbus-glib-1-dev libcurl4-openssl-dev libgcrypt-dev libselinux1-dev libgconf2-dev libacl1-dev libblkid-dev libcap-dev libxml2-dev swig libxml-parser-perl libxml-xpath-perl libperl-dev librpm-dev swig librtmp-dev
=======
  - sudo apt-get install -y autoconf automake libtool lcov libdbus-1-dev libdbus-glib-1-dev libcurl4-openssl-dev libgcrypt-dev libselinux1-dev libgconf2-dev libacl1-dev libblkid-dev libcap-dev libxml2-dev swig libxml-parser-perl libxml-xpath-perl libperl-dev librpm-dev swig librtmp-dev xsltproc
>>>>>>> 880ea6a6

language: c

before_script:
  - export CC=gcc-7 GCOV=gcov-7
  - cd build

script:
  - CFLAGS="--coverage -ftest-coverage -fprofile-arcs" LDFLAGS=-lgcov cmake -DCMAKE_BUILD_TYPE=Debug ../
  - build-wrapper-linux-x86-64 --out-dir bw-output make all || true  # Will always fail builds on forked repositories.
  - make all
  - CTEST_OUTPUT_ON_FAILURE=1 ctest || { test "$SEND_COVERAGE_EVEN_IF_TESTS_FAIL" = yes && curl -s https://codecov.io/bash > cov.sh && bash cov.sh -x "$GCOV"; }
  - bash ../tests/recursively_generate_gcov.sh . || true  # Failures that occur here are harmless
  - cd .. && sonar-scanner || true  # Will always fail builds on forked repositories.

after_success:
 - curl -s https://codecov.io/bash > cov.sh && bash cov.sh -x "$GCOV"

addons:
  sonarcloud:
    organization: "openscap"
  apt:
    sources:
      - ubuntu-toolchain-r-test
    packages:
      - gcc-7


cache:
  directories:
    - '$HOME/.sonar/cache'<|MERGE_RESOLUTION|>--- conflicted
+++ resolved
@@ -2,11 +2,7 @@
 
 before_install:
   - sudo apt-get -qq update
-<<<<<<< HEAD
-  - sudo apt-get install -y cmake lcov libdbus-1-dev libdbus-glib-1-dev libcurl4-openssl-dev libgcrypt-dev libselinux1-dev libgconf2-dev libacl1-dev libblkid-dev libcap-dev libxml2-dev swig libxml-parser-perl libxml-xpath-perl libperl-dev librpm-dev swig librtmp-dev
-=======
-  - sudo apt-get install -y autoconf automake libtool lcov libdbus-1-dev libdbus-glib-1-dev libcurl4-openssl-dev libgcrypt-dev libselinux1-dev libgconf2-dev libacl1-dev libblkid-dev libcap-dev libxml2-dev swig libxml-parser-perl libxml-xpath-perl libperl-dev librpm-dev swig librtmp-dev xsltproc
->>>>>>> 880ea6a6
+  - sudo apt-get install -y cmake lcov libdbus-1-dev libdbus-glib-1-dev libcurl4-openssl-dev libgcrypt-dev libselinux1-dev libgconf2-dev libacl1-dev libblkid-dev libcap-dev libxml2-dev swig libxml-parser-perl libxml-xpath-perl libperl-dev librpm-dev swig librtmp-dev xsltproc
 
 language: c
 
