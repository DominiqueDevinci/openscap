--- conflicted
+++ resolved
@@ -16,17 +16,13 @@
 	unused.h \
 	xccdf_impl.h
 
-<<<<<<< HEAD
-libxccdf_la_CPPFLAGS  = @xml2_CFLAGS@ -I$(top_srcdir)/src -I$(top_srcdir)/src/XCCDF/public -I$(top_srcdir)/src/common/public -I$(top_srcdir)/src/CPE/public -I$(top_srcdir)/lib
-=======
-
 libxccdf_la_CPPFLAGS  = @xml2_CFLAGS@ \
 			-I$(top_srcdir)/src \
 			-I$(top_srcdir)/src/XCCDF/public \
 			-I$(top_srcdir)/src/common/public \
+			-I$(top_srcdir)/src/CPE/public \
 			-I$(top_srcdir)/lib
 
->>>>>>> 3251ecbe
 libxccdf_la_LDFLAGS = @xml2_LIBS@
 
 pkginclude_HEADERS  = public/xccdf_benchmark.h
