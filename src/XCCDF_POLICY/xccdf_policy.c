/*
 * xccdf_policy.c
 *
 * Copyright 2009 Red Hat Inc., Durham, North Carolina.
 * All Rights Reserved.
 *
 * This library is free software; you can redistribute it and/or
 * modify it under the terms of the GNU Lesser General Public
 * License as published by the Free Software Foundation; either
 * version 2.1 of the License, or (at your option) any later version.
 *
 * This library is distributed in the hope that it will be useful,
 * but WITHOUT ANY WARRANTY; without even the implied warranty of
 * MERCHANTABILITY or FITNESS FOR A PARTICULAR PURPOSE.  See the GNU
 * Lesser General Public License for more details.
 *
 * You should have received a copy of the GNU Lesser General Public
 * License along with this library; if not, write to the Free Software 
 * Foundation, Inc., 59 Temple Place, Suite 330, Boston, MA  02111-1307  USA
 *
 *  Created on: Dec 16, 2009
 *      Author: David Niemoller
 *              Maros Barabas <mbarabas@redhat.com>
 */

#ifdef HAVE_CONFIG_H
#include <config.h>
#endif

#include <stdlib.h>
#include <string.h>
#include <math.h> /* For isnan() */
#include <time.h> /* For timestamps in rule results and TestResult */
#include <libgen.h>

#include "public/xccdf_policy.h"
#include "public/xccdf_benchmark.h"
#include "public/text.h"

#include "oval_agent_api.h"

#include "item.h"
#include "common/list.h"
#include "common/_error.h"
#include "common/debug_priv.h"
#include "common/reporter_priv.h"
#include "common/assume.h"

/**
 * Typedef of callback structure with system identificator, callback function and usr data (optional) 
 * On evaluation action will be selected checking system and appropriate callback registred by tool
 * for that system.
 */
typedef struct callback_t {

    char * system;                              ///< Identificator of checking engine
    int (*callback) (struct xccdf_policy *,                     // Policy model
                      const char *,                             // Rule ID
                      const char *,                             // Definition ID
                      const char *,                             // HREF ID
                      struct xccdf_value_binding_iterator *, // Value Bindings Iterator
                      struct xccdf_check_import_iterator *,  // Check imports for the checking engine to interpret
                      void *);                  ///< format of callback function 
    void * usr;                                 ///< User data structure
    xccdf_policy_engine_query_fn query_fn;      ///< query callback function

} callback;

/**
 * Typedef of callback structure with callback function and usr data (optional)
 * After rule evaluation action will be called the callback with user data.
 */
typedef struct callback_out_t {

    char * system;                              ///< Identificator of checking engine (output engine)
    oscap_reporter callback;                    ///< oscap reporter callback - output callback specified by tool
    void * usr;                                 ///< User data structure

} callback_out;

/**
 * XCCDF policy model structure contains xccdf_benchmark as reference
 * to Benchmark element in XML file and list of policies that are
 * abstract structure of Profile element from benchmark file.
 */
struct xccdf_policy_model {

        struct xccdf_benchmark  * benchmark;    ///< Benchmark element (root element of XML file)
	struct oscap_list       * policies;     ///< List of xccdf_policy structures
        struct oscap_list       * callbacks;    ///< Callbacks for checking engines (see callback_t)
        struct oscap_list       * cpe_dicts; ///< All CPE dictionaries except the one embedded in XCCDF
        struct oscap_htable     * cpe_oval_sessions; ///< Caches CPE OVAL check results
};
/* Macros to generate iterators, getters and setters */
OSCAP_GETTER(struct xccdf_benchmark *, xccdf_policy_model, benchmark)
OSCAP_IGETINS_GEN(xccdf_policy, xccdf_policy_model, policies, policy)

/**
 * XCCDF policy structure is abstract (class) structure
 * of Profile element from benchmark.
 *
 * Structure contains rules and bound values to abstract
 * these lists from the benchmark file. Can be modified temporaly
 * so changes can be discarded or saved to the existing model.
 */
struct xccdf_policy {

        struct xccdf_policy_model   * model;    ///< XCCDF Policy model
        struct xccdf_profile        * profile;  ///< Profile structure (from benchmark)
        struct oscap_list           * selects;  ///< Selected rules and groups of profile
        struct oscap_list           * values;   ///< Bound values of profile
        struct oscap_list           * results;  ///< List of XCCDF results
        /* Private sector */
        struct oscap_htable         * ht_selects; ///< Hash table of selects
};

/* Macros to generate iterators, getters and setters */
OSCAP_GETTER(struct xccdf_policy_model *, xccdf_policy, model)
OSCAP_GETTER(struct xccdf_profile *, xccdf_policy, profile)
OSCAP_IGETINS(xccdf_select, xccdf_policy, selects, select)
OSCAP_IGETINS_GEN(xccdf_value_binding, xccdf_policy, values, value)
OSCAP_IGETINS(xccdf_result, xccdf_policy, results, result)

/**
 * XCCDF value binding structure is binding between Refine values, Set values, 
 * Value element and Check export element of benchmark. These structures are 
 * binded together for exporting values to checking engine.
 *
 * These bindings are set during the preprocessing of profile, when policies 
 * are beeing created.
 */
struct xccdf_value_binding {

        char * name;                ///< The name of OVAL Variable
        xccdf_value_type_t type;    ///< Type of Variable
        char * value;               ///< Value of variable
        char * setvalue;            ///< Set value if defined or NULL
        xccdf_operator_t operator;  ///< Operator of Value
};
/* Macros to generate iterators, getters and setters */
OSCAP_GETTER(xccdf_value_type_t, xccdf_value_binding, type)
OSCAP_GETTER(char *, xccdf_value_binding, name)
OSCAP_GETTER(char *, xccdf_value_binding, value)
OSCAP_GETTER(char *, xccdf_value_binding, setvalue)
OSCAP_GETTER(xccdf_operator_t, xccdf_value_binding, operator)

/**
 * XCCDF Default score structure represents Default XCCDF Score model
 * for each rule
 */
typedef struct xccdf_default_score {

        float score;
        float accumulator;
        float weight_score;
        int count;

} xccdf_default_score_t;

/**
 * XCCDF Flat score structure represents Flat XCCDF Score model
 * for each rule
 */
typedef struct xccdf_flat_score {

        float score;
        float weight;

} xccdf_flat_score_t;

/*==========================================================================*/
/* Declaration of static (private to this file) functions
 * These function shoud not be called from outside. For exporting these 
 * elements has to call parent element's 
 */
static struct xccdf_refine_rule * xccdf_policy_get_refine_rules_by_rule(struct xccdf_policy * policy, struct xccdf_item * item);

/**
 * Filter function returning true if the item is selected, false otherwise
 */
static bool xccdf_policy_filter_selected(void *item, void *policy)
{
        struct xccdf_benchmark * benchmark 
            = xccdf_policy_model_get_benchmark(xccdf_policy_get_model((struct xccdf_policy *) policy));

        struct xccdf_item * titem = xccdf_benchmark_get_item(benchmark, xccdf_select_get_item((struct xccdf_select *) item));
        if (titem == NULL) {
            oscap_dlprintf(DBG_E, "Item \"%s\" does not exist. Remove it from Profile !\n", xccdf_select_get_item((struct xccdf_select *) item));
            return false;
        }
	return ((xccdf_item_get_type(titem) == XCCDF_RULE) &&
		(xccdf_select_get_selected((struct xccdf_select *) item)));
}

/**
 * Filter function returning true if the rule match ruleid, false otherwise
 */
static bool xccdf_policy_filter_select(void *item, void *selectid)
{
	return !strcmp(xccdf_select_get_item((struct xccdf_select *) item), (char *) selectid);
}

/**
 * Filter function returning true if given callback is for the given checking engine,
 * false otherwise.
 */
static bool
_xccdf_policy_filter_callback(callback *cb, const char *sysname)
{
	return !oscap_strcmp(cb->system, sysname);
}

/**
 * Get callbacks that match sysname. Call this function to get iterator over list of callbacks
 * that have the same system name
 */
static struct oscap_iterator *
_xccdf_policy_get_callbacks_by_sysname(struct xccdf_policy * policy, const char * sysname)
{
	return oscap_iterator_new_filter( policy->model->callbacks, (oscap_filter_func) _xccdf_policy_filter_callback, (void *) sysname);
}

/**
 * Return true if given policy has the select, false otherwise.
 */
static bool xccdf_policy_has_select(struct xccdf_policy * policy, const char *item_id)
{
        __attribute__nonnull__(policy);
        
        struct xccdf_select_iterator    * sel_it;
        struct xccdf_select             * sel;

        sel_it = xccdf_policy_get_selects(policy);
        while (xccdf_select_iterator_has_more(sel_it)) {
                sel = xccdf_select_iterator_next(sel_it);
                if (!strcmp(xccdf_select_get_item(sel), item_id)) {
                    xccdf_select_iterator_free(sel_it);
                    return true;
                }
        }
        xccdf_select_iterator_free(sel_it);
        return false;
}

/**
 * Get last setvalue from policy that match specified id
 */
static struct xccdf_setvalue * xccdf_policy_get_setvalue(struct xccdf_policy * policy, const char * id)
{
    /* return NULL if id or policy is NULL but don't use
     * __attribute_not_null__ here, it will cause abort
     * which is not desired
     */
    if (id == NULL) return NULL;
    if (policy == NULL) return NULL;

    struct xccdf_setvalue_iterator  * s_value_it;
    struct xccdf_setvalue           * s_value;
    struct xccdf_profile            * profile = xccdf_policy_get_profile(policy);;

    /* If profile is NULL we don't have setvalue's
     * and we return NULL, otherwise we could cause SIGSEG
     * with accessing NULL structure
     */
    if (profile == NULL) return NULL;

    /* We need to return *LAST* setvalue in Profile.
     * and iterate to the end of setvalue list
     */
    struct xccdf_setvalue * final = NULL;
    s_value_it = xccdf_profile_get_setvalues(profile);
    while (xccdf_setvalue_iterator_has_more(s_value_it)) {
        s_value = xccdf_setvalue_iterator_next(s_value_it);
        if (!strcmp(id, xccdf_setvalue_get_item(s_value))) {
            final = s_value;
        }
    }
    xccdf_setvalue_iterator_free(s_value_it);

    return final;
}

static struct xccdf_refine_value * xccdf_policy_get_refine_value(struct xccdf_policy * policy, const char * id)
{
    /* return NULL if id or policy is NULL but don't use
     * __attribute_not_null__ here, it will cause abort
     * which is not desired
     */
    if (id == NULL) return NULL;
    if (policy == NULL) return NULL;

    struct xccdf_refine_value_iterator  * r_value_it;
    struct xccdf_refine_value           * r_value;
    struct xccdf_profile            * profile = xccdf_policy_get_profile(policy);;

    /* If profile is NULL we don't have setvalue's
     * and we return NULL, otherwise we could cause SIGSEG
     * with accessing NULL structure
     */
    if (profile == NULL) return NULL;

    /* We need to return *LAST* setvalue in Profile.
     * and iterate to the end of setvalue list
     */
    struct xccdf_refine_value * final = NULL;
    r_value_it = xccdf_profile_get_refine_values(profile);
    while (xccdf_refine_value_iterator_has_more(r_value_it)) {
        r_value = xccdf_refine_value_iterator_next(r_value_it);
        if (!strcmp(id, xccdf_refine_value_get_item(r_value))) {
            final = r_value;
        }
    }
    xccdf_refine_value_iterator_free(r_value_it);

    return final;
}

/**
 * Function resolves two operations:
 *  P - PASS
 *  F - FAIL
 *  U - UNKNOWN
 *  E - ERROR
 *  N - NOT CHECKED, NOT SELECTED, NOT APPLICABLE
 *
 * ***************************************************************
 * AND  P  F  U  E  N    OR  P  F  U  E  N         P  F  U  E  N *
 *   P  P  F  U  E  P     P  P  P  P  P  P    neg  F  P  U  E  N *
 *   F  F  F  F  F  F     F  P  F  U  E  F                       *
 *   U  U  F  U  U  U     U  P  U  U  U  U                       *
 *   E  E  F  U  E  E     E  P  E  U  E  E                       *
 *   N  P  F  U  E  N     N  P  F  U  E  N                       *
 * ***************************************************************
 *
 */

static xccdf_test_result_type_t _resolve_operation(int A, int B, xccdf_bool_operator_t oper)
{

    xccdf_test_result_type_t value = 0;

    /* Bit table for operation AND
     */
    xccdf_test_result_type_t RESULT_TABLE_AND[9][9] = {
        /*  P  F  E  U  N  N  N  P */
        {0, 0, 0, 0, 0, 0, 0, 0, 0},
        {0, 1, 2, 3, 4, 1, 1, 1, 1}, /* P */
        {0, 2, 2, 2, 2, 2, 2, 2, 2}, /* F */
        {0, 3, 2, 3, 4, 3, 3, 3, 3}, /* E */
        {0, 4, 2, 4, 4, 4, 4, 4, 4}, /* U */

        {0, 1, 2, 3, 4, 5, 5, 5, 1}, /* N */
        {0, 1, 2, 3, 4, 5, 5, 5, 1},
        {0, 1, 2, 3, 4, 5, 5, 5, 1},

        {0, 1, 2, 3, 4, 1, 1, 1, 1}  /* P */};

    /* Bit table for operation OR
     */
    xccdf_test_result_type_t RESULT_TABLE_OR[9][9] = {
        /*  P  F  E  U  N  N  N  P */
        {0, 0, 0, 0, 0, 0, 0, 0, 0},
        {0, 1, 1, 1, 1, 1, 1, 1, 1}, /* P */
        {0, 1, 2, 3, 4, 2, 2, 2, 1}, /* F */
        {0, 1, 3, 3, 4, 3, 3, 3, 1}, /* E */
        {0, 1, 4, 4, 4, 4, 4, 4, 1}, /* U */

        {0, 1, 2, 3, 4, 5, 5, 5, 1}, /* N */
        {0, 1, 2, 3, 4, 5, 5, 5, 1},
        {0, 1, 2, 3, 4, 5, 5, 5, 1},

        {0, 1, 1, 1, 1, 1, 1, 1, 1}  /* P */};

    /* No test result can end with 0
     */
    if ((A == 0) || (B == 0)) {
	oscap_dlprintf(DBG_E, "Bad test results %d, %d.\n", A, B);
	return 0;
    }

    switch (oper) {
        case XCCDF_OPERATOR_AND: /* AND */
            value = (xccdf_test_result_type_t) RESULT_TABLE_AND[A][B];
            break;

        case XCCDF_OPERATOR_OR: /* OR */
            value = (xccdf_test_result_type_t) RESULT_TABLE_OR[A][B];
            break;
	default:
	    oscap_dlprintf(DBG_E, "Operation not supported.\n");
            return 0;
            break;
    }

    return value;
}

/**
 * Handle the negation="true" paramter of xccdf:complex-check.
 * Shall be run only once per a complex-check.
 */
static xccdf_test_result_type_t _resolve_negate(xccdf_test_result_type_t value, const struct xccdf_check *check)
{
    if (xccdf_check_get_negate(check)) {
        if (value == XCCDF_RESULT_PASS) return XCCDF_RESULT_FAIL;
        else if (value == XCCDF_RESULT_FAIL) return XCCDF_RESULT_PASS;
    }
    return value;
}

/**
 * Resolve the xccdf item. Parameter selected indicates parents selection attribute
 * It is used to decide the final selection attribute of item
 *
 * If parent's group of rule item has attribute selected = FALSE, It should not be processed, neither
 * its children. This selected attribute is iterativly passed to each child of group to set their selected
 * attribute to false no matter of profile setting.
 */
static void xccdf_policy_resolve_item(struct xccdf_policy * policy, struct xccdf_item * item, bool selected)
{
        __attribute__nonnull__(policy);
        __attribute__nonnull__(item);

        struct xccdf_item_iterator  * child_it;
        struct xccdf_item           * child;
        struct xccdf_select         * sel;

        xccdf_type_t itype = xccdf_item_get_type(item);

        switch (itype) {

            case XCCDF_RULE:{
                /* We don't have this rule's selector in policy yet - make new selector, set the rule attribute
                 * "selected" to the value of "Is parent selected and this rule is selected by default"
                 */
                if (!xccdf_policy_has_select(policy, xccdf_rule_get_id((const struct xccdf_rule *)item))) {
                    sel = xccdf_select_new();
                    xccdf_select_set_selected(sel, selected & xccdf_rule_get_selected((const struct xccdf_rule *)item));
                    xccdf_select_set_item(sel, xccdf_rule_get_id((const struct xccdf_rule *)item));
                    oscap_list_add(policy->selects, sel);
                /* The rule's selector is already in policy and we need to change "selected" attribute to the desired
                 * value (see comment above).
                 */
                } else {
                    sel = xccdf_policy_get_select_by_id(policy, xccdf_rule_get_id((const struct xccdf_rule *)item));
                    xccdf_select_set_selected(sel, selected & xccdf_select_get_selected(sel));
                }
            } break;

            case XCCDF_GROUP:{
                /* It is a group, if selected is 0, then group will be not processed, but if selected is 1 or nothing 
                 * by default, group will be processed and we need to iterate through list of rules
                 */
                if (selected) {
                    if (xccdf_policy_has_select(policy, xccdf_item_get_id(item))) {
                        sel = xccdf_policy_get_select_by_id(policy, xccdf_item_get_id(item));
                        selected = xccdf_select_get_selected(sel);
                    } else if (xccdf_group_get_selected((const struct xccdf_group *)item)){ /* it's selected */
                        selected = true;
                    } else selected = false;
                }

                child_it = xccdf_group_get_content((const struct xccdf_group *)item);
                while (xccdf_item_iterator_has_more(child_it)) {
                        child = xccdf_item_iterator_next(child_it);
                        xccdf_policy_resolve_item(policy, child, selected);
                }
                xccdf_item_iterator_free(child_it);
            } break;
            
            default: 
              /* TODO: set warning bad argument and return ? */
              break;

        } 
}

/**
 * Evaluate the policy check with given checking system
 */
static int
xccdf_policy_evaluate_cb(struct xccdf_policy * policy, const char * sysname, const char * content, const char * href,
        const char * rule_id, struct oscap_list * bindings, struct xccdf_check_import_iterator * check_import_it)
{
    xccdf_test_result_type_t retval = XCCDF_RESULT_NOT_CHECKED;
    struct oscap_iterator * cb_it = _xccdf_policy_get_callbacks_by_sysname(policy, sysname);
    while (oscap_iterator_has_more(cb_it)) {
        callback * cb = (callback *) oscap_iterator_next(cb_it);
        if (cb == NULL) { /* No callback found - checking system not registered */
            oscap_seterr(OSCAP_EFAMILY_XCCDF, "Unknown callback for given checking system. Set callback first");
            oscap_iterator_free(cb_it);
            return XCCDF_RESULT_NOT_CHECKED;
        }

        struct xccdf_value_binding_iterator * binding_it = (struct xccdf_value_binding_iterator *) oscap_iterator_new(bindings);

        retval = cb->callback(policy, rule_id, content, href, binding_it, check_import_it, cb->usr);

        if (binding_it != NULL) xccdf_value_binding_iterator_free(binding_it);
        if (retval != XCCDF_RESULT_NOT_CHECKED) break;
    }
    oscap_iterator_free(cb_it);

    return retval;
}

/**
 * Find all posible names for given check-content-ref/@href, considering also the check/@system.
 * This is usefull for multi-check="true" feature.
 * @return list of names (even empty) if the given href found, NULL otherwise.
 */
static struct oscap_stringlist *
_xccdf_policy_get_namesfor_href(struct xccdf_policy *policy, const char *sysname, const char *href)
{
	struct oscap_iterator *cb_it = _xccdf_policy_get_callbacks_by_sysname(policy, sysname);
	struct oscap_stringlist *result = NULL;
	while (oscap_iterator_has_more(cb_it) && result == NULL) {
		callback *cb = (callback *) oscap_iterator_next(cb_it);
		if (cb == NULL)
			break;
		if (cb->query_fn == NULL)
			continue;
		result = (struct oscap_stringlist *) cb->query_fn(cb->usr, POLICY_ENGINE_QUERY_NAMES_FOR_HREF, (void *)href);
	}
	oscap_iterator_free(cb_it);
	return result;
}

static int xccdf_policy_report_cb(struct xccdf_policy * policy, const char * sysname, const char * rule_id, 
        const char * description, const char * title, int ret)
{
    int retval = 0;
    struct oscap_iterator * cb_it = _xccdf_policy_get_callbacks_by_sysname(policy, sysname);
    while (oscap_iterator_has_more(cb_it)) {
        callback_out * cb = (callback_out *) oscap_iterator_next(cb_it);

        /* Report by oscap_reporter_message
         */
        struct oscap_reporter_message * msg = oscap_reporter_message_new_fmt(
                OSCAP_REPORTER_FAMILY_XCCDF, /* FAMILY */
                0,                           /* CODE */
                description);
        oscap_reporter_message_set_user1str(msg, rule_id);
        oscap_reporter_message_set_user2num(msg, (xccdf_test_result_type_t) ret); // Result
        oscap_reporter_message_set_user3str(msg, title);
        retval = oscap_reporter_report(cb->callback, msg, cb->usr);

        /* We still want to stop evaluation if user cancel it
         * TODO: We should have a way to stop evaluation of current item
         */
        if (retval != 0) break;
    }
    oscap_iterator_free(cb_it);

    return retval;
}

static struct oscap_list * xccdf_policy_check_get_value_bindings(struct xccdf_policy * policy, struct xccdf_check_export_iterator * check_it)
{
        __attribute__nonnull__(check_it);

        struct xccdf_check_export   * check;
        struct xccdf_value          * value;
        struct xccdf_benchmark      * benchmark;
        struct xccdf_value_binding  * binding;
        struct xccdf_policy_model   * model;
        struct xccdf_refine_value   * r_value;
        struct xccdf_setvalue       * s_value;
        struct oscap_list           * list = oscap_list_new();

        model = xccdf_policy_get_model(policy);
        benchmark = xccdf_policy_model_get_benchmark(model);

        while (xccdf_check_export_iterator_has_more(check_it)) {
            check = xccdf_check_export_iterator_next(check_it);

            binding = xccdf_value_binding_new();
            value = (struct xccdf_value *) xccdf_benchmark_get_item(benchmark, xccdf_check_export_get_value(check));
            if (value == NULL) {
                oscap_seterr(OSCAP_EFAMILY_XCCDF, "Value \"%s\" does not exist in benchmark", xccdf_check_export_get_value(check));
		oscap_list_free(list, oscap_free);
                return NULL;
            }

            /* Apply related setvalue from policy profile */
            s_value = xccdf_policy_get_setvalue(policy, xccdf_value_get_id(value));
            if (s_value != NULL) binding->setvalue = oscap_strdup((char *) xccdf_setvalue_get_value(s_value));

            /* Apply related refine value from policy profile */
            const char * selector = NULL;
            r_value = xccdf_policy_get_refine_value(policy, xccdf_value_get_id(value));
            if (r_value != NULL) {
                selector = xccdf_refine_value_get_selector(r_value);
                /* This refine value changes the value content */
                if (!isnan(xccdf_refine_value_get_oper(r_value))) {
                    binding->operator = xccdf_refine_value_get_oper(r_value);
                } else binding->operator = xccdf_value_get_oper(value);

            } else binding->operator = xccdf_value_get_oper(value);

            const struct xccdf_value_instance * val = xccdf_value_get_instance_by_selector(value, selector);
            if (val == NULL) {
                oscap_seterr(OSCAP_EFAMILY_XCCDF, "Attempt to get non-existent selector \"%s\" from variable \"%s\"", selector, xccdf_value_get_id(value));
		oscap_list_free(list, oscap_free);
                return NULL;
            }
            binding->value = oscap_strdup(xccdf_value_instance_get_value(val));
            binding->name = oscap_strdup((char *) xccdf_check_export_get_name(check));
            binding->type = xccdf_value_get_type(value);
            oscap_list_add(list, binding);
        }
        xccdf_check_export_iterator_free(check_it);

        return list;

}

/** 
 * Evaluate the XCCDF check. 
 * Name collision with xccdf_check -> changed to xccdf_policy_check 
 */
static int xccdf_policy_check_evaluate(struct xccdf_policy * policy, struct xccdf_check * check, char * rule_id)
{
    struct xccdf_check_iterator             * child_it;
    struct xccdf_check                      * child;
    struct xccdf_check_content_ref_iterator * content_it;
    struct xccdf_check_content_ref          * content;
    const char                              * content_name;
    const char                              * system_name;
    const char                              * href;
    struct oscap_list                       * bindings;
    int                                       ret = 0;
    int                                       ret2 = 0;

    /* At least one of check-content or check-content-ref must
        * appear in each check element. */
    if (xccdf_check_get_complex(check)) { /* we have complex subtree */
            child_it = xccdf_check_get_children(check);
            while (xccdf_check_iterator_has_more(child_it)) {
                child = xccdf_check_iterator_next(child_it);
                ret2 = xccdf_policy_check_evaluate(policy, child, rule_id);
                if (ret2 == -1) {
                    xccdf_check_iterator_free(child_it);
                    return -1;
		}
                if (ret == 0) ret = ret2;
                else {
                    ret = (int) _resolve_operation((xccdf_test_result_type_t) ret, (xccdf_test_result_type_t) ret2, xccdf_check_get_oper(check));
                }
            }
            xccdf_check_iterator_free(child_it);

    } else { /* This is <check> element */
            /* It depends on what operation we process - we do only Compliance Check */
            content_it = xccdf_check_get_content_refs(check);
            system_name = xccdf_check_get_system(check);
            bindings = xccdf_policy_check_get_value_bindings(policy, xccdf_check_get_exports(check));
            if (bindings == NULL) {
                xccdf_check_content_ref_iterator_free(content_it);
                return XCCDF_RESULT_UNKNOWN;
	    }
            while (xccdf_check_content_ref_iterator_has_more(content_it)) {
                content = xccdf_check_content_ref_iterator_next(content_it);
                content_name = xccdf_check_content_ref_get_name(content);
                href = xccdf_check_content_ref_get_href(content);

                struct xccdf_check_import_iterator * check_import_it = xccdf_check_get_imports(check);
                ret = xccdf_policy_evaluate_cb(policy, system_name, content_name, href, rule_id, bindings, check_import_it);
                // the evaluation has filled check imports at this point, we can simply free the iterator
                xccdf_check_import_iterator_free(check_import_it);

                // the content references are basically alternatives according to the specification
                // we should go through them in the order they are defined and we are done as soon
                // as we process one of them successfully
                if ((xccdf_test_result_type_t) ret != XCCDF_RESULT_NOT_CHECKED) {
			xccdf_check_inject_content_ref(check, content, NULL);
			break;
		}
            }
            xccdf_check_content_ref_iterator_free(content_it);
            oscap_list_free(bindings, (oscap_destruct_func) xccdf_value_binding_free);
    }
    /* Negate only once */
    ret = _resolve_negate(ret, check);
    return ret;
}

static inline bool
_xccdf_policy_is_engine_registered(struct xccdf_policy *policy, char *sysname)
{
	return oscap_list_contains(policy->model->callbacks, (void *) sysname, (oscap_cmp_func) _xccdf_policy_filter_callback);
}

static struct xccdf_check *
_xccdf_policy_rule_get_applicable_check(struct xccdf_policy *policy, struct xccdf_item *rule)
{
	// Citations inline come from NISTIR-7275r4.
	struct xccdf_check *result = NULL;
	{
		// If an <xccdf:Rule> contains an <xccdf:complex-check>, then the benchmark consumer MUST process
		// it and MUST ignore any <xccdf:check> elements that are also contained by the <xccdf:Rule>.
		struct xccdf_check_iterator *check_it = xccdf_rule_get_complex_checks(rule);
		if (xccdf_check_iterator_has_more(check_it))
			result = xccdf_check_iterator_next(check_it);
		xccdf_check_iterator_free(check_it);
	}
	if (result == NULL) {
		// Check Processing Algorithm -- Check.Initialize
		// Check Processing Algorithm -- Check.Selector
		struct xccdf_refine_rule *r_rule = xccdf_policy_get_refine_rules_by_rule(policy, rule);
		char *selector = (r_rule == NULL) ? NULL : (char *) xccdf_refine_rule_get_selector(r_rule);
		struct xccdf_check_iterator *candidate_it = xccdf_rule_get_checks_filtered(rule, selector);
		if (selector != NULL && !xccdf_check_iterator_has_more(candidate_it)) {
			xccdf_check_iterator_free(candidate_it);
			// If the refined selector does not match, checks without selector shall be used.
			candidate_it = xccdf_rule_get_checks_filtered(rule, NULL);
		}
		// Check Processing Algorithm -- Check.System
		while (xccdf_check_iterator_has_more(candidate_it)) {
			struct xccdf_check *check = xccdf_check_iterator_next(candidate_it);
			if (_xccdf_policy_is_engine_registered(policy, (char *) xccdf_check_get_system(check)))
				result = check;
		}
		xccdf_check_iterator_free(candidate_it);
	}
	// A tool processing the Benchmark for compliance checking must pick at most one check or
	// complex-check element to process for each Rule.
	return result;
}

<<<<<<< HEAD
static inline bool
_xccdf_policy_is_rule_selected(struct xccdf_policy *policy, const struct xccdf_rule *rule)
{
	const struct xccdf_select *sel = xccdf_policy_get_select_by_id(policy, xccdf_rule_get_id(rule));
	return xccdf_select_get_selected(sel);
}

static struct xccdf_rule_result *
_build_rule_result(const struct xccdf_rule *rule, struct xccdf_check *check, xccdf_test_result_type_t eval_result, const char *message)
{
	struct xccdf_rule_result *rule_ritem = xccdf_rule_result_new();

	/* --Set rule-- */
        xccdf_rule_result_set_result(rule_ritem, eval_result);
	xccdf_rule_result_set_idref(rule_ritem, xccdf_rule_get_id(rule));
	xccdf_rule_result_set_weight(rule_ritem, xccdf_item_get_weight((struct xccdf_item *) rule));
	xccdf_rule_result_set_version(rule_ritem, xccdf_rule_get_version(rule));
	xccdf_rule_result_set_severity(rule_ritem, xccdf_rule_get_severity(rule));
	xccdf_rule_result_set_role(rule_ritem, xccdf_rule_get_role(rule));
	xccdf_rule_result_set_time(rule_ritem, time(NULL));

	/* --Fix --*/
	struct xccdf_fix_iterator *fix_it = xccdf_rule_get_fixes(rule);
	while (xccdf_fix_iterator_has_more(fix_it)) {
		struct xccdf_fix *fix = xccdf_fix_iterator_next(fix_it);
		xccdf_rule_result_add_fix(rule_ritem, xccdf_fix_clone(fix));
	}
	xccdf_fix_iterator_free(fix_it);

	/* --Ident-- */
	struct xccdf_ident_iterator * ident_it = xccdf_rule_get_idents(rule);
	while (xccdf_ident_iterator_has_more(ident_it)){
		struct xccdf_ident * ident = xccdf_ident_iterator_next(ident_it);
		xccdf_rule_result_add_ident(rule_ritem, xccdf_ident_clone(ident));
	}
	xccdf_ident_iterator_free(ident_it);
	if (check != NULL)
		xccdf_rule_result_add_check(rule_ritem, check);

	if (message != NULL) {
		struct xccdf_message *msg = xccdf_message_new();
		assume_ex(xccdf_message_set_content(msg, message), rule_ritem);
		assume_ex(xccdf_message_set_severity(msg, XCCDF_MSG_INFO), rule_ritem);
		assume_ex(xccdf_rule_result_add_message(rule_ritem, msg), rule_ritem);
	}
	return rule_ritem;
}

static int
_xccdf_policy_report_rule(struct xccdf_policy *policy, const char * sysname, const struct xccdf_rule *rule, int ret)
{
	/* Get all information for callbacks */
	struct oscap_text_iterator * dsc_it = xccdf_rule_get_description(rule);
	struct oscap_text_iterator * title_it = xccdf_rule_get_title(rule);
	char * description = NULL;
	const char * title = NULL;
	if (oscap_text_iterator_has_more(dsc_it))
		description = oscap_text_get_plaintext(oscap_text_iterator_next(dsc_it));
	oscap_text_iterator_free(dsc_it);
	if (oscap_text_iterator_has_more(title_it))
		title = oscap_text_get_text(oscap_text_iterator_next(title_it));
	oscap_text_iterator_free(title_it);

	int retval = 0;
	/* Report evaluating */
        retval = xccdf_policy_report_cb(policy, sysname, xccdf_rule_get_id(rule), description, title, ret);
	oscap_free(description);
	return retval;
}

static int
_xccdf_policy_report_rule_result(struct xccdf_policy *policy, struct xccdf_result *result,
		const struct xccdf_rule *rule, struct xccdf_check *check, int ret, const char *message)
{
	if (ret == -1)
		return ret;
	if (result != NULL)
		/* Add result to policy */
		/* TODO: instance */
		xccdf_result_add_rule_result(result, _build_rule_result(rule, check, ret, message));
	else
		xccdf_check_free(check);
	return _xccdf_policy_report_rule(policy, "urn:xccdf:system:callback:output", rule, ret);
}

/**
 * Evaluate given check which is immediate child of the rule.
 * A possibe child checks will be evaluated by xccdf_policy_check_evaluate.
 * This duplication is needed to handle @multi-check correctly,
 * which is (in general) not predictable in any way.
 */
static inline int
_xccdf_policy_rule_evaluate(struct xccdf_policy * policy, const struct xccdf_rule *rule, struct xccdf_result *result)
{
	const bool is_selected = _xccdf_policy_is_rule_selected(policy, rule);
	const char *message = NULL;

	int report = _xccdf_policy_report_rule(policy, "urn:xccdf:system:callback:start", rule, is_selected ? 0 : XCCDF_RESULT_NOT_SELECTED);
	if (report)
		return report;

	if (!is_selected)
		return _xccdf_policy_report_rule_result(policy, result, rule, NULL, XCCDF_RESULT_NOT_SELECTED, NULL);

	const struct xccdf_check *orig_check = _xccdf_policy_rule_get_applicable_check(policy, (struct xccdf_item *) rule);
	if (orig_check == NULL)
		// No candidate or applicable check found.
		return _xccdf_policy_report_rule_result(policy, result, rule, NULL, XCCDF_RESULT_NOT_CHECKED, "No candidate or applicable check found.");

	// we need to clone the check to avoid changing the original content
	struct xccdf_check *check = xccdf_check_clone(orig_check);
	if (xccdf_check_get_complex(check))
		return _xccdf_policy_report_rule_result(policy, result, rule, check, xccdf_policy_check_evaluate(policy, check, NULL), NULL);

	// Now we are evaluating single simple xccdf:check within xccdf:rule.
	// Since the fact that a check will yield multi-check is not predictable in general
	// we will evaluate the check here. (A link between rule and its only check is
	// somewhat tigher that the one between checks in complex-check tree).
	//
	// Important: if touching this code, please revisit also xccdf_policy_check_evaluate.
	const char *system_name = xccdf_check_get_system(check);
	struct oscap_list *bindings = xccdf_policy_check_get_value_bindings(policy, xccdf_check_get_exports(check));
	if (bindings == NULL)
		return _xccdf_policy_report_rule_result(policy, result, rule, check, XCCDF_RESULT_UNKNOWN, "Value bindings not found.");


	struct xccdf_check_content_ref_iterator *content_it = xccdf_check_get_content_refs(check);
	struct xccdf_check_content_ref *content;
	const char *content_name;
	const char *href;
	int ret;
	while (xccdf_check_content_ref_iterator_has_more(content_it)) {
		message = NULL;
		content = xccdf_check_content_ref_iterator_next(content_it);
		content_name = xccdf_check_content_ref_get_name(content);
		href = xccdf_check_content_ref_get_href(content);

		if (content_name == NULL && xccdf_check_get_multicheck(check)) {
			// parent element is Rule, @multi-check is required
			struct oscap_stringlist *names = _xccdf_policy_get_namesfor_href(policy, system_name, href);
			if (names != NULL) {
				// multi-check is supported by checking-engine
				struct oscap_string_iterator *name_it = oscap_stringlist_get_strings(names);
				if (!oscap_string_iterator_has_more(name_it)) {
					// Super special case when oval file contains no definitions
					// thus multi-check shall yield zero rule-results.
					report = _xccdf_policy_report_rule_result(policy, result, rule, check, XCCDF_RESULT_UNKNOWN, "No definitions found for @multi-check.");
					oscap_string_iterator_free(name_it);
					oscap_stringlist_free(names);
					xccdf_check_content_ref_iterator_free(content_it);
					oscap_list_free(bindings, (oscap_destruct_func) xccdf_value_binding_free);
					return report;
				}
				while (oscap_string_iterator_has_more(name_it)) {
					const char *name = oscap_string_iterator_next(name_it);
					struct xccdf_check *cloned_check = xccdf_check_clone(check);
					xccdf_check_inject_content_ref(cloned_check, content, name);
					int inner_ret = xccdf_policy_check_evaluate(policy, cloned_check, NULL);
					if (inner_ret == -1) {
						xccdf_check_free(cloned_check);
						report = inner_ret;
						break;
					}
					if ((report = _xccdf_policy_report_rule_result(policy, result, rule, cloned_check, inner_ret, NULL)) != 0)
						break;
					if (oscap_string_iterator_has_more(name_it))
						if ((report = _xccdf_policy_report_rule(policy, "urn:xccdf:system:callback:start", rule, 0)) != 0)
							break;
				}
				oscap_string_iterator_free(name_it);
				oscap_stringlist_free(names);
				xccdf_check_content_ref_iterator_free(content_it);
				oscap_list_free(bindings, (oscap_destruct_func) xccdf_value_binding_free);
				xccdf_check_free(check);
				return report;
			}
			else
				message = "Checking engine does not support multi-check; falling back to multi-check='false'";
		}

		struct xccdf_check_import_iterator *check_import_it = xccdf_check_get_imports(check);
		ret = xccdf_policy_evaluate_cb(policy, system_name, content_name, href, NULL, bindings, check_import_it);
		// the evaluation has filled check imports at this point, we can simply free the iterator
		xccdf_check_import_iterator_free(check_import_it);

		// the content references are basically alternatives according to the specification
		// we should go through them in the order they are defined and we are done as soon
		// as we process one of them successfully
		if ((xccdf_test_result_type_t) ret != XCCDF_RESULT_NOT_CHECKED) {
			xccdf_check_inject_content_ref(check, content, NULL);
			break;
		}
	}
	if ((xccdf_test_result_type_t) ret == XCCDF_RESULT_NOT_CHECKED)
		message = "None of the check-content-ref elements was resolvable.";
	xccdf_check_content_ref_iterator_free(content_it);
	oscap_list_free(bindings, (oscap_destruct_func) xccdf_value_binding_free);
	/* Negate only once */
	ret = _resolve_negate(ret, check);
	return _xccdf_policy_report_rule_result(policy, result, rule, check, ret, message);
=======
struct cpe_check_cb_usr
{
	struct xccdf_policy_model* model;
	struct cpe_dict_model* dict;
};

static bool _xccdf_policy_cpe_check_cb(const char* href, const char* name, void* usr)
{
	struct cpe_check_cb_usr* cb_usr = (struct cpe_check_cb_usr*)usr;

	struct xccdf_policy_model* model = cb_usr->model;
	struct cpe_dict_model* dict = cb_usr->dict;

	// the href path is relative to the CPE dictionary, we need to figre out
	// a "prefixed path" to deal with the case where CPE dict is not in CWD
	const char* origin_file_c = cpe_dict_model_get_origin_file(dict);
	// we need to strdup because dirname potentially alters the string
	char* origin_file = oscap_strdup(origin_file_c ? origin_file_c : "");
	const char* prefix_dirname = dirname(origin_file);
	char* prefixed_href = oscap_sprintf("%s/%s", prefix_dirname, href);
	oscap_free(origin_file);

	struct oval_agent_session* session = (struct oval_agent_session*)oscap_htable_get(model->cpe_oval_sessions, prefixed_href);

	if (session == NULL)
	{
		struct oval_definition_model* oval_model = oval_definition_model_import(prefixed_href);
		if (oval_model == NULL)
		{
			oscap_seterr(OSCAP_EFAMILY_OSCAP, "Can't import OVAL definition model '%s' for CPE applicability checking", prefixed_href);
			oscap_free(prefixed_href);
			return false;
		}

		session = oval_agent_new_session(oval_model, prefixed_href);
		oscap_htable_add(model->cpe_oval_sessions, prefixed_href, session);
		oscap_free(prefixed_href);
	}

	oval_agent_eval_definition(session, name);
	oval_result_t result = OVAL_RESULT_NOT_EVALUATED;
	if (oval_agent_get_definition_result(session, name, &result) != 0)
	{
		// error message should already be set in the function
	}

	return result == OVAL_RESULT_TRUE;
}

static bool xccdf_policy_model_item_is_applicable_dict(struct xccdf_policy_model* model, struct cpe_dict_model* dict, struct xccdf_item* item)
{
	struct oscap_string_iterator* platforms = xccdf_item_get_platforms(item);

	// at this point we know that the item has 1 or more platforms specified
	bool ret = false;

	while (oscap_string_iterator_has_more(platforms))
	{
		const char* platform = oscap_string_iterator_next(platforms);
		struct cpe_name* name = cpe_name_new(platform);

		struct cpe_check_cb_usr* usr = oscap_alloc(sizeof(struct cpe_check_cb_usr));
		usr->model = model;
		usr->dict = dict;
		const bool applicable = cpe_name_applicable_dict(name, dict, (cpe_check_fn) _xccdf_policy_cpe_check_cb, usr);
		oscap_free(usr);

		cpe_name_free(name);

		if (applicable)
		{
			ret = true;
			break;
		}
	}
	oscap_string_iterator_free(platforms);

	return ret;
}

static bool xccdf_policy_model_item_is_applicable(struct xccdf_policy_model* model, struct xccdf_item* item)
{
	struct xccdf_benchmark* benchmark = xccdf_item_get_benchmark(item);

	struct xccdf_item* parent = xccdf_item_get_parent(item);
	if (!parent || xccdf_policy_model_item_is_applicable(model, parent))
	{
		// we have to check whether the item has any platforms at all, if it has none
		// it should be applicable to all platforms
		struct oscap_string_iterator* platforms = xccdf_item_get_platforms(item);
		bool has_platforms = oscap_string_iterator_has_more(platforms);
		oscap_string_iterator_free(platforms);

		bool ret = true;
		if (has_platforms)
		{
			ret = false;

			struct cpe_dict_model* embedded_dict = xccdf_benchmark_get_cpe_list(benchmark);
			if (embedded_dict != NULL) {
				ret = xccdf_policy_model_item_is_applicable_dict(model, embedded_dict, item);
			}

			struct oscap_iterator* dicts = oscap_iterator_new(model->cpe_dicts);
			while (!ret && oscap_iterator_has_more(dicts)) {
				struct cpe_dict_model *dict = (struct cpe_dict_model*)oscap_iterator_next(dicts);
				ret = xccdf_policy_model_item_is_applicable_dict(model, dict, item);
			}
			oscap_iterator_free(dicts);
		}

		return ret;
	}
	else
	{
		// parent is not applicable
		return false;
	}
>>>>>>> eec6cc75
}

/** 
 * Evaluate the XCCDF item. If it is group, start recursive cycle, otherwise get XCCDF check
 * and evaluate it.
 * Name collision with xccdf_item -> changed to xccdf_policy_item 
 */
static int xccdf_policy_item_evaluate(struct xccdf_policy * policy, struct xccdf_item * item, struct xccdf_result * result)
{
    struct xccdf_item_iterator      * child_it;
    struct xccdf_item               * child;
    int                               ret = XCCDF_RESULT_UNKNOWN;

    xccdf_type_t itype = xccdf_item_get_type(item);

	bool applicable = xccdf_policy_model_item_is_applicable(policy->model, item);

    switch (itype) {
        case XCCDF_RULE:{
<<<<<<< HEAD
			return _xccdf_policy_rule_evaluate(policy, (struct xccdf_rule *) item, result);
=======
            /* Get all checks of rule */
            rule_id = xccdf_rule_get_id((struct xccdf_rule *)item);
            struct xccdf_select * sel = xccdf_policy_get_select_by_id(policy, rule_id);

            /* Get all information for callbacks
             */
            struct oscap_text_iterator * dsc_it = xccdf_rule_get_description((struct xccdf_rule *) item);
            struct oscap_text_iterator * title_it = xccdf_rule_get_title((struct xccdf_rule *) item);
            char * description = NULL;
            const char * title = NULL;
            if (oscap_text_iterator_has_more(dsc_it))
                description = oscap_text_get_plaintext(oscap_text_iterator_next(dsc_it));
            oscap_text_iterator_free(dsc_it);
            if (oscap_text_iterator_has_more(title_it))
                title = oscap_text_get_text(oscap_text_iterator_next(title_it));
            oscap_text_iterator_free(title_it);     
            int retval = 0;

            /* Report evaluating
             */
			retval = xccdf_policy_report_cb(policy, "urn:xccdf:system:callback:start", rule_id, description, title,
					(xccdf_select_get_selected(sel) ? (applicable ? 0 : XCCDF_RESULT_NOT_APPLICABLE) : XCCDF_RESULT_NOT_SELECTED));

            if (retval != 0) {
                oscap_free(description);
                return retval;
            }

            /* If applicable, create a rule result to add to the resulting policy */
            struct xccdf_rule_result *rule_ritem = NULL;
            if (result != NULL)
            {
            	rule_ritem = xccdf_rule_result_new();

				/* --Set rule-- */
				// we won't set the result here since the rule wasn't evaluated yet
				xccdf_rule_result_set_idref(rule_ritem, rule_id);
				xccdf_rule_result_set_weight(rule_ritem, xccdf_item_get_weight(item));
				xccdf_rule_result_set_version(rule_ritem, xccdf_rule_get_version((struct xccdf_rule *) item));
				xccdf_rule_result_set_severity(rule_ritem, xccdf_rule_get_severity((struct xccdf_rule *) item));
				xccdf_rule_result_set_role(rule_ritem, xccdf_rule_get_role((struct xccdf_rule *) item));
				// we won't set the time here since the rule wasn't evaluated yet

				/* --Fix --*/
				struct xccdf_fix_iterator * fix_it = xccdf_rule_get_fixes((struct xccdf_rule *) item);
				while (xccdf_fix_iterator_has_more(fix_it)){
					struct xccdf_fix * fix = xccdf_fix_iterator_next(fix_it);
					xccdf_rule_result_add_fix(rule_ritem, xccdf_fix_clone(fix));
				}
				xccdf_fix_iterator_free(fix_it);

				/* --Ident-- */
				struct xccdf_ident_iterator * ident_it = xccdf_rule_get_idents((struct xccdf_rule *) item);
				while (xccdf_ident_iterator_has_more(ident_it)){
					struct xccdf_ident * ident = xccdf_ident_iterator_next(ident_it);
					xccdf_rule_result_add_ident(rule_ritem, xccdf_ident_clone(ident));
				}
				xccdf_ident_iterator_free(ident_it);
            }




            /* Evaluation of callback
             */
			if (xccdf_select_get_selected(sel) && applicable) {
				struct xccdf_check *check = _xccdf_policy_rule_get_applicable_check(policy, item);
				if (check == NULL) {
					ret = XCCDF_RESULT_NOT_CHECKED;
					// TODO: We might be nice and export some more information.
				}
				else {
					// we need to clone the check to avoid changing the original content
					struct xccdf_check * cloned_check = xccdf_check_clone(check);
					xccdf_rule_result_add_check(rule_ritem, cloned_check);

					/************** Evaluation  **************/
					ret = xccdf_policy_check_evaluate(policy, cloned_check, (char *) rule_id);
					/*****************************************/

					// TODO: Interpret check-import elements inside xccdf_check
					if (ret == -1) {
						oscap_free(description);
						return -1;
					}

					if (ret == false) /* we got item that can't be processed */
						break;
				}
            } else {
                ret = xccdf_select_get_selected(sel) ? XCCDF_RESULT_NOT_APPLICABLE : XCCDF_RESULT_NOT_SELECTED;
            }

            /* Add result to policy */
            if (rule_ritem != NULL) {
                    // set result and time since we know both of them now
                    xccdf_rule_result_set_result(rule_ritem, (xccdf_test_result_type_t) ret);
                    xccdf_rule_result_set_time(rule_ritem, time(NULL));

                    /* TODO: override, message, instance */
                    xccdf_result_add_rule_result(result, rule_ritem);
            }

            /* Report result
             */
            retval = xccdf_policy_report_cb(policy, "urn:xccdf:system:callback:output", rule_id, description, title, ret);
            oscap_free(description);
            if (retval != 0) return retval;

>>>>>>> eec6cc75
        } break;

        case XCCDF_GROUP:{
			child_it = xccdf_group_get_content((const struct xccdf_group *)item);
			while (xccdf_item_iterator_has_more(child_it)) {
				child = xccdf_item_iterator_next(child_it);
				ret = xccdf_policy_item_evaluate(policy, child, result);
				if (ret == -1) {
					xccdf_item_iterator_free(child_it);
					return -1;
				}

				if (ret == false) /* we got item that can't be processed */
					break;
			}
			xccdf_item_iterator_free(child_it);
        } break;
        
        default: 
                    /* TODO: set warning bad argument and return ? */
                    ret=false;
            break;
    } 

    return 0;
}

static struct xccdf_default_score * xccdf_item_get_default_score(struct xccdf_item * item, struct xccdf_result * test_result)
{

    struct xccdf_default_score  * score;
    struct xccdf_default_score  * ch_score;
    struct xccdf_rule_result    * rule_result;
    struct xccdf_item           * child;

    xccdf_type_t itype = xccdf_item_get_type(item);

    switch (itype) {
        case XCCDF_RULE:{
                    /* Rule */
                    rule_result = xccdf_result_get_rule_result_by_id(test_result, xccdf_rule_get_id((const struct xccdf_rule *) item));
                    if ((rule_result == NULL) || 
                        (xccdf_rule_result_get_result(rule_result) == XCCDF_RESULT_NOT_SELECTED) ||
                        (xccdf_rule_result_get_result(rule_result) == XCCDF_RESULT_NOT_APPLICABLE) ||
                        (xccdf_rule_result_get_result(rule_result) == XCCDF_RESULT_INFORMATIONAL) ) {
			    /*oscap_dlprintf(DBG_E, "No result of rule %s.\n", xccdf_rule_get_id((const struct xccdf_rule *) item));
                            No result for this rule, just skip */
			    return NULL;
                    }

                    score = oscap_alloc(sizeof(struct xccdf_default_score));
                    /* If the node is a Rule, then assign a count of 1 */
                    score->count = 1;
                    /* If the test result is 'pass', assign the node a score of 100, otherwise assign a score of 0 */
                    if ((xccdf_rule_result_get_result(rule_result) == XCCDF_RESULT_PASS) ||
                        (xccdf_rule_result_get_result(rule_result) == XCCDF_RESULT_FIXED)) 
                            score->score = 100.0;
                    else score->score = 0.0;
                    /* Add weight */
                    score->weight_score = xccdf_item_get_weight(item) * score->score;
        } break;

        case XCCDF_BENCHMARK:
        case XCCDF_GROUP:{
                    /* Init */
                    score = oscap_alloc(sizeof(struct xccdf_default_score));
                    score->count = 0; score->score = 0.0; score->accumulator = 0.0;
                    /* Recurse */
                    struct xccdf_item_iterator * child_it;
                    if (itype == XCCDF_GROUP) child_it = xccdf_group_get_content((const struct xccdf_group *)item);
                    else child_it = xccdf_benchmark_get_content((const struct xccdf_benchmark *)item);
                    while (xccdf_item_iterator_has_more(child_it)) {
                            child = xccdf_item_iterator_next(child_it);
                            ch_score = xccdf_item_get_default_score(child, test_result);
                            if (ch_score == NULL) /* we got item that can't be processed */
                                continue; /* TODO */
                            if (ch_score->count == 0) {  /* we got item that has no selected items */
                                oscap_free(ch_score);
                                continue;
                            }
                            /* If child's count value is not 0, then add the child's wighted score to this node's score */
                            if (ch_score->count != 0) { 
                                score->score += ch_score->weight_score;
                                score->count++;
                                score->accumulator += xccdf_item_get_weight(child);
                            }
                            oscap_free(ch_score);
                            /* Normalize */
                            if (score->accumulator != 0) /* Division by zero */
                                score->score = score->score / score->accumulator;
                            else
				    oscap_dlprintf(DBG_E, "Avoided division by zero - Score accumulator is 0!\n");
                            score->weight_score = score->score * xccdf_item_get_weight(item);
                    }
                    xccdf_item_iterator_free(child_it);
        } break;

        
        default: 
                    /* TODO: set warning bad argument and return ? */
                    score=NULL;
            break;
    } 

    return score;
}

static struct xccdf_flat_score * xccdf_item_get_flat_score(struct xccdf_item * item, struct xccdf_result * test_result, bool unweighted)
{

    struct xccdf_flat_score     * score;
    struct xccdf_flat_score     * ch_score;
    struct xccdf_rule_result    * rule_result;
    struct xccdf_item           * child;

    xccdf_type_t itype = xccdf_item_get_type(item);

    switch (itype) {
        case XCCDF_RULE:{
                    /* Rule */
                    rule_result = xccdf_result_get_rule_result_by_id(test_result, xccdf_rule_get_id((const struct xccdf_rule *) item));
                    if ((rule_result == NULL) || 
                        (xccdf_rule_result_get_result(rule_result) == XCCDF_RESULT_NOT_SELECTED) ||
                        (xccdf_rule_result_get_result(rule_result) == XCCDF_RESULT_NOT_APPLICABLE) ||
                        (xccdf_rule_result_get_result(rule_result) == XCCDF_RESULT_INFORMATIONAL) ) {
			    /*oscap_dlprintf(DBG_E, "No result of rule %s.\n", xccdf_rule_get_id((const struct xccdf_rule *) item));
                            No result for this rule, just skip */
			    return NULL;
                    }

                    score = oscap_alloc(sizeof(struct xccdf_flat_score));
                    if (unweighted) score->weight = 1.0;
                    else score->weight = xccdf_item_get_weight(item);
                    if ((xccdf_rule_result_get_result(rule_result) == XCCDF_RESULT_PASS) ||
                        (xccdf_rule_result_get_result(rule_result) == XCCDF_RESULT_FIXED)) {
                            if (unweighted) score->score = 1.0;
                            else score->score = xccdf_item_get_weight(item);
                    } else score->score = 0.0;
        } break;

        case XCCDF_BENCHMARK:
        case XCCDF_GROUP:{
                    /* Init */
                    score = oscap_alloc(sizeof(struct xccdf_flat_score));
                    score->score = 0; score->weight = 0.0;
                    /* Recurse */
                    struct xccdf_item_iterator * child_it;
                    if (itype == XCCDF_GROUP) child_it = xccdf_group_get_content((const struct xccdf_group *)item);
                    else child_it = xccdf_benchmark_get_content((const struct xccdf_benchmark *)item);
                    while (xccdf_item_iterator_has_more(child_it)) {
                            child = xccdf_item_iterator_next(child_it);

                            ch_score = xccdf_item_get_flat_score(child, test_result, unweighted);
                            if (ch_score == NULL) /* we got item that can't be processed */
                                continue; /* TODO */
                            if (ch_score->weight == 0) {  /* we got item that has no selected items */
                                oscap_free(ch_score);
                                continue;
                            }
                            /* If child's count value is not 0, then add the child's wighted score to this node's score */
                            score->score += ch_score->score;
                            score->weight += ch_score->weight;
                            oscap_free(ch_score);
                    }
                    xccdf_item_iterator_free(child_it);
        } break;

        
        default: 
                    /* TODO: set warning bad argument and return ? */
                    score=NULL;
            break;
    } 

    return score;
}

struct oscap_file_entry {
	char* system_name;
	char* file;
};

struct oscap_file_entry *oscap_file_entry_new(void)
{
	struct oscap_file_entry *ret = oscap_calloc(1, sizeof(struct oscap_file_entry));
	return ret;
}

struct oscap_file_entry *oscap_file_entry_dup(struct oscap_file_entry * file_entry)
{
	struct oscap_file_entry *source = (struct oscap_file_entry *) file_entry;

	struct oscap_file_entry *ret = oscap_file_entry_new();
	ret->system_name = oscap_strdup(source->system_name);
	ret->file = oscap_strdup(source->file);

	return ret;
}

void oscap_file_entry_free(struct oscap_file_entry * entry)
{
	oscap_free(entry->system_name);
	oscap_free(entry->file);
	oscap_free(entry);
}

const char* oscap_file_entry_get_system(struct oscap_file_entry* entry)
{
	return entry->system_name;
}

const char* oscap_file_entry_get_file(struct oscap_file_entry* entry)
{
	return entry->file;
}

const struct oscap_file_entry *oscap_file_entry_iterator_next(struct oscap_file_entry_iterator *it)
{
	return oscap_iterator_next((struct oscap_iterator *)it);
}

bool oscap_file_entry_iterator_has_more(struct oscap_file_entry_iterator *it)
{
	return oscap_iterator_has_more((struct oscap_iterator *)it);
}

void oscap_file_entry_iterator_free(struct oscap_file_entry_iterator *it)
{
	oscap_iterator_free((struct oscap_iterator *)it);
}

void oscap_file_entry_iterator_reset(struct oscap_file_entry_iterator *it)
{
	oscap_iterator_reset((struct oscap_iterator *)it);
}

struct oscap_file_entry_list* oscap_file_entry_list_new(void)
{
	return (struct oscap_file_entry_list *) oscap_list_new();
}

static void oscap_file_entry_list_item_destructor(void* item)
{
	oscap_file_entry_free(item);
}

void oscap_file_entry_list_free(struct oscap_file_entry_list* list)
{
	oscap_list_free((struct oscap_list *) list, oscap_file_entry_list_item_destructor);
}

struct oscap_file_entry_iterator* oscap_file_entry_list_get_files(struct oscap_file_entry_list* list)
{
	return (struct oscap_file_entry_iterator *) oscap_iterator_new((struct oscap_list *) list);
}

static bool xccdf_file_entry_cmp_func(void *e1, void *e2)
{
	struct oscap_file_entry *entry1 = (struct oscap_file_entry *) e1;
	struct oscap_file_entry *entry2 = (struct oscap_file_entry *) e2;

	if (oscap_strcmp(entry1->system_name, entry2->system_name))
		return false;

	if (oscap_strcmp(entry1->file, entry2->file))
		return false;

	return true;
}

static struct oscap_file_entry_list * xccdf_check_get_systems_and_files(struct xccdf_check * check)
{
    struct xccdf_check_iterator             * child_it;
    struct xccdf_check                      * child;
    struct xccdf_check_content_ref_iterator * content_it;
    struct xccdf_check_content_ref          * content;
    struct oscap_file_entry					* file_entry;
    char									* href;
    char									* system_name;
    struct oscap_file_entry_list            * files;
    struct oscap_file_entry_list            * sub_files;

    system_name = (char *) xccdf_check_get_system(check);

    files = oscap_file_entry_list_new();
    if (xccdf_check_get_complex(check)) {
        child_it = xccdf_check_get_children(check);
        while (xccdf_check_iterator_has_more(child_it)) {
            child = xccdf_check_iterator_next(child_it);
            sub_files = xccdf_check_get_systems_and_files(child);

            struct oscap_file_entry_iterator *file_it = oscap_file_entry_list_get_files(sub_files);
            while (oscap_file_entry_iterator_has_more(file_it)) {
            	file_entry = (struct oscap_file_entry *) oscap_file_entry_iterator_next(file_it);

                if (!oscap_list_contains((struct oscap_list *)files, (void *) file_entry, (oscap_cmp_func) xccdf_file_entry_cmp_func))
                    oscap_list_add((struct oscap_list *)files, oscap_file_entry_dup(file_entry));
            }
            oscap_file_entry_iterator_free(file_it);
            oscap_file_entry_list_free(sub_files);
        }
        xccdf_check_iterator_free(child_it);
    } else {
        content_it = xccdf_check_get_content_refs(check);
        while (xccdf_check_content_ref_iterator_has_more(content_it)) {
            content = xccdf_check_content_ref_iterator_next(content_it);
            href = (char *) xccdf_check_content_ref_get_href(content);

            file_entry = (struct oscap_file_entry *) oscap_file_entry_new();
            file_entry->system_name = oscap_strdup(system_name);
            file_entry->file = oscap_strdup(href);

            if (!oscap_list_contains((struct oscap_list *) files, file_entry, (oscap_cmp_func) xccdf_file_entry_cmp_func))
                oscap_list_add((struct oscap_list *) files, (void *) file_entry);
            else
            	oscap_file_entry_free((void *) file_entry);
        }
        xccdf_check_content_ref_iterator_free(content_it);
    }

    return files;
}

struct oscap_file_entry_list * xccdf_item_get_systems_and_files(struct xccdf_item * item)
{

    struct xccdf_item_iterator  * child_it;
    struct xccdf_item           * child;
    struct xccdf_check_iterator * check_it;
    struct xccdf_check          * check;
    struct oscap_file_entry_list * files;
    struct oscap_file_entry_list * sub_files;
    struct oscap_file_entry     * file_entry;

    xccdf_type_t itype = xccdf_item_get_type(item);
    files = oscap_file_entry_list_new();

    switch (itype) {
        case XCCDF_RULE:
            check_it = xccdf_rule_get_checks((struct xccdf_rule *) item);
            while(xccdf_check_iterator_has_more(check_it)) {
                check = xccdf_check_iterator_next(check_it);
                sub_files = xccdf_check_get_systems_and_files(check);

                struct oscap_file_entry_iterator *file_it = oscap_file_entry_list_get_files(sub_files);
                while (oscap_file_entry_iterator_has_more(file_it)) {
                    file_entry = (struct oscap_file_entry *) oscap_file_entry_iterator_next(file_it);
                    if (!oscap_list_contains((struct oscap_list *) files, file_entry, (oscap_cmp_func) xccdf_file_entry_cmp_func))
                        oscap_list_add((struct oscap_list *) files, oscap_file_entry_dup(file_entry));
                }
                oscap_file_entry_iterator_free(file_it);
                oscap_file_entry_list_free(sub_files);
            }
            xccdf_check_iterator_free(check_it);
            break;

        case XCCDF_BENCHMARK:
        case XCCDF_GROUP:
            if (itype == XCCDF_GROUP) child_it = xccdf_group_get_content((const struct xccdf_group *)item);
            else child_it = xccdf_benchmark_get_content((const struct xccdf_benchmark *)item);
            while (xccdf_item_iterator_has_more(child_it)) {
                    child = xccdf_item_iterator_next(child_it);
                    sub_files = xccdf_item_get_systems_and_files(child);

                    struct oscap_file_entry_iterator *file_it = oscap_file_entry_list_get_files(sub_files);
                    while (oscap_file_entry_iterator_has_more(file_it)) {
                    	file_entry = (struct oscap_file_entry *) oscap_file_entry_iterator_next(file_it);

                        if (!oscap_list_contains((struct oscap_list *) files, file_entry, (oscap_cmp_func) xccdf_file_entry_cmp_func))
                            oscap_list_add((struct oscap_list *) files, oscap_file_entry_dup(file_entry));
                    }
                    oscap_file_entry_iterator_free(file_it);
                    oscap_file_entry_list_free(sub_files);
            }
            xccdf_item_iterator_free(child_it);
        break;
        
        default: 
            oscap_file_entry_list_free(files);
            files = NULL;
            break;
    } 

    return files;
}

static bool xccdf_cmp_func(const char *s1, const char *s2)
{
    return !oscap_strcmp(s1, s2);
}

static struct oscap_stringlist * xccdf_check_get_files(struct xccdf_check * check)
{
    struct xccdf_check_iterator             * child_it;
    struct xccdf_check                      * child;
    struct xccdf_check_content_ref_iterator * content_it;
    struct xccdf_check_content_ref          * content;
    char                                    * href;
    struct oscap_stringlist                 * names;
    struct oscap_stringlist                 * sub_names;

    names = oscap_stringlist_new();
    if (xccdf_check_get_complex(check)) {
        child_it = xccdf_check_get_children(check);
        while (xccdf_check_iterator_has_more(child_it)) {
            child = xccdf_check_iterator_next(child_it);
            sub_names = xccdf_check_get_files(child);

            struct oscap_string_iterator *name_it = oscap_stringlist_get_strings(sub_names);
            while (oscap_string_iterator_has_more(name_it)) {
                href = (char *) oscap_string_iterator_next(name_it);
                if (!oscap_list_contains((struct oscap_list *) names, (void *) href, (oscap_cmp_func) xccdf_cmp_func))
                    oscap_stringlist_add_string(names, href);
            }
            oscap_string_iterator_free(name_it);
            oscap_stringlist_free(sub_names);
        }
        xccdf_check_iterator_free(child_it);
    } else {
        content_it = xccdf_check_get_content_refs(check);
        while (xccdf_check_content_ref_iterator_has_more(content_it)) {
            content = xccdf_check_content_ref_iterator_next(content_it);
            href = (char *) xccdf_check_content_ref_get_href(content);
            if (!oscap_list_contains((struct oscap_list *) names, href, (oscap_cmp_func) xccdf_cmp_func))
                oscap_stringlist_add_string(names, href);
        }
        xccdf_check_content_ref_iterator_free(content_it);
    }

    return names;
}

struct oscap_stringlist * xccdf_item_get_files(struct xccdf_item * item)
{

    struct xccdf_item_iterator  * child_it;
    struct xccdf_item           * child;
    struct xccdf_check_iterator * check_it;
    struct xccdf_check          * check;
    struct oscap_stringlist     * names;
    struct oscap_stringlist     * sub_names;
    char                        * href;

    xccdf_type_t itype = xccdf_item_get_type(item);
    names = oscap_stringlist_new();

    switch (itype) {
        case XCCDF_RULE:
            check_it = xccdf_rule_get_checks((struct xccdf_rule *) item);
            while(xccdf_check_iterator_has_more(check_it)) {
                check = xccdf_check_iterator_next(check_it);
                sub_names = xccdf_check_get_files(check);

                struct oscap_string_iterator *name_it = oscap_stringlist_get_strings(sub_names);
                while (oscap_string_iterator_has_more(name_it)) {
                    href = (char *) oscap_string_iterator_next(name_it);
                    if (!oscap_list_contains((struct oscap_list *)names, href, (oscap_cmp_func) xccdf_cmp_func))
                        oscap_stringlist_add_string(names, href);
                }
                oscap_string_iterator_free(name_it);
                oscap_stringlist_free(sub_names);
            }
            xccdf_check_iterator_free(check_it);
            break;

        case XCCDF_BENCHMARK:
        case XCCDF_GROUP:
            if (itype == XCCDF_GROUP) child_it = xccdf_group_get_content((const struct xccdf_group *)item);
            else child_it = xccdf_benchmark_get_content((const struct xccdf_benchmark *)item);
            while (xccdf_item_iterator_has_more(child_it)) {
                    child = xccdf_item_iterator_next(child_it);
                    sub_names = xccdf_item_get_files(child);

                    struct oscap_string_iterator *name_it = oscap_stringlist_get_strings(sub_names);
                    while (oscap_string_iterator_has_more(name_it)) {
                        href = (char *) oscap_string_iterator_next(name_it);
                        if (!oscap_list_contains((struct oscap_list *)names, href, (oscap_cmp_func) xccdf_cmp_func))
                            oscap_stringlist_add_string(names, href);
                    }
                    oscap_string_iterator_free(name_it);
                    oscap_stringlist_free(sub_names);
            }
            xccdf_item_iterator_free(child_it);
        break;

        default:
            oscap_stringlist_free(names);
            names = NULL;
            break;
    }

    return names;
}

/***************************************************************************/
/* Public functions.
 */

bool xccdf_policy_model_add_cpe_dict(struct xccdf_policy_model *model, const char * cpe_dict)
{
        __attribute__nonnull__(model);
		__attribute__nonnull__(cpe_dict);

		struct cpe_dict_model* dict = cpe_dict_model_import(cpe_dict);
        return oscap_list_add(model->cpe_dicts, dict);
}
/**
 * Get ID of XCCDF Profile that belongs to XCCDF Policy
 */
const char * xccdf_policy_get_id(struct xccdf_policy * policy)
{
    if (policy->profile != NULL)
        return xccdf_profile_get_id(xccdf_policy_get_profile(policy));
    else return NULL;
}

/**
 * Funtion to register callback for particular checking system. System is used for evaluating content
 * of rules.
 */
bool xccdf_policy_model_register_engine_callback(struct xccdf_policy_model * model, char * sys, void * func, void * usr)
{
	return xccdf_policy_model_register_engine_and_query_callback(model, sys, func, usr, NULL);
}

bool xccdf_policy_model_register_engine_and_query_callback(struct xccdf_policy_model *model, char *sys, void *func, void *usr, xccdf_policy_engine_query_fn query_fn)
{
        __attribute__nonnull__(model);
        callback * cb = oscap_alloc(sizeof(callback));
        if (cb == NULL) return false;

        cb->system   = sys;
        cb->callback = func;
        cb->usr      = usr;
	cb->query_fn = query_fn;

        return oscap_list_add(model->callbacks, cb);
}

bool xccdf_policy_model_register_start_callback(struct xccdf_policy_model * model, oscap_reporter func, void * usr)
{

        __attribute__nonnull__(model);
        callback_out * cb = oscap_alloc(sizeof(callback_out));
        if (cb == NULL) return false;

        cb->system   = "urn:xccdf:system:callback:start";
        cb->callback = func;
        cb->usr      = usr;

        return oscap_list_add(model->callbacks, (callback *) cb);
}

bool xccdf_policy_model_register_output_callback(struct xccdf_policy_model * model, oscap_reporter func, void * usr)
{

        __attribute__nonnull__(model);
        callback_out * cb = oscap_alloc(sizeof(callback_out));
        if (cb == NULL) return false;

        cb->system   = "urn:xccdf:system:callback:output";
        cb->callback = func;
        cb->usr      = usr;

        return oscap_list_add(model->callbacks, (callback *) cb);
}

struct xccdf_result * xccdf_policy_get_result_by_id(struct xccdf_policy * policy, const char * id) {

    struct xccdf_result_iterator    * result_it;
    struct xccdf_result             * result;

    result_it = xccdf_policy_get_results(policy);
    while (xccdf_result_iterator_has_more(result_it)){
        result = xccdf_result_iterator_next(result_it);
        if (!strcmp(xccdf_result_get_id(result), id) ){
            xccdf_result_iterator_free(result_it);
            return result;
        }
    }
    xccdf_result_iterator_free(result_it);
    return NULL;
}

/***************************************************************************/
/* Constructors of XCCDF POLICY structures xccdf_policy_*<structure>*_new()
 * More info in representive header file.
 * returns the type of <structure>
 */

/**
 * New XCCDF Policy model. Create new structure and fill the policies list with 
 * policy entries that are inherited from XCCDF benchmark Profile elements. For each 
 * profile element call xccdf_policy_new function.
 */
struct xccdf_policy_model * xccdf_policy_model_new(struct xccdf_benchmark * benchmark) {

	__attribute__nonnull__(benchmark);

	struct xccdf_policy_model       * model;
        struct xccdf_profile_iterator   * profile_it;
        struct xccdf_profile            * profile;
        struct xccdf_policy             * policy;

	model = oscap_alloc(sizeof(struct xccdf_policy_model));
	if (model == NULL)
		return NULL;
	memset(model, 0, sizeof(struct xccdf_policy_model));

	model->benchmark = benchmark;
	model->policies  = oscap_list_new();
        model->callbacks = oscap_list_new();
	model->cpe_dicts = oscap_list_new();
	model->cpe_oval_sessions = oscap_htable_new();

        /* Resolve document */
        xccdf_benchmark_resolve(benchmark);

        /* Create policy without profile */
        profile = xccdf_profile_new();
        xccdf_profile_set_id(profile, NULL);
        struct oscap_text * title = oscap_text_new();
        oscap_text_set_text(title, "No profile (default benchmark)");
        oscap_text_set_lang(title, "en");
        xccdf_profile_add_title(profile, title);
        policy = xccdf_policy_new(model, profile); 
        if (policy != NULL) oscap_list_add(model->policies, policy);

        /* Create policies from benchmark model */
        profile_it = xccdf_benchmark_get_profiles(benchmark);
        /* Iterate through profiles and create policies */
        while (xccdf_profile_iterator_has_more(profile_it)) {

            profile = xccdf_profile_iterator_next(profile_it);
            policy = xccdf_policy_new(model, profile);

            /* Should we set the error code and return NULL here ? */
            if (policy != NULL) oscap_list_add(model->policies, policy);
            else {
                xccdf_profile_iterator_free(profile_it);
                xccdf_policy_model_free(model);
                return NULL;
            }
        }
        xccdf_profile_iterator_free(profile_it);

	return model;
}

/**
 * Constructor for structure XCCDF Policy. Create the structure and resolve all rules
 * from benchmark that are not present in selectors. This step is necessary because of 
 * default values of groups / rules that can be added to Policy whether or not they have
 * their selector. Last step is filling the list of value bindings (see more in 
 * xccdf_value_binding_proccess).
 */
struct xccdf_policy * xccdf_policy_new(struct xccdf_policy_model * model, struct xccdf_profile * profile) {

	struct xccdf_policy             * policy;
        struct xccdf_benchmark          * benchmark;
        struct xccdf_item_iterator      * item_it;
        struct xccdf_item               * item;
        struct xccdf_select             * sel;
        struct xccdf_select_iterator    * sel_it = NULL;

	policy = oscap_alloc(sizeof(struct xccdf_policy));
	if (policy == NULL)
		return NULL;
	memset(policy, 0, sizeof(struct xccdf_policy));

	policy->profile = profile;
	policy->selects = oscap_list_new();
	policy->values  = oscap_list_new();
        policy->results = oscap_list_new();

        policy->ht_selects = NULL;
        policy->model = model;

        /* Create selects from benchmark model */
        if (profile != NULL)
            sel_it = xccdf_profile_get_selects(profile);
        /* Iterate through selects in profile */
        while (xccdf_select_iterator_has_more(sel_it)) {

            sel = xccdf_select_iterator_next(sel_it);
            /* Should we set the error code and return NULL here ? */
            if (sel != NULL) oscap_list_add(policy->selects, xccdf_select_clone(sel));
        }
        xccdf_select_iterator_free(sel_it);

        /* Iterate through items in benchmark and resolve rules */
        benchmark = xccdf_policy_model_get_benchmark(model);
        item_it = xccdf_benchmark_get_content(benchmark);
        while (xccdf_item_iterator_has_more(item_it)) {
            item = xccdf_item_iterator_next(item_it);
            xccdf_policy_resolve_item(policy, item, true);
        }
        xccdf_item_iterator_free(item_it);

        /* Create hash table for selects
         * s_count -> number of selects to create optimal size of
         * hash table
         */
        sel_it = xccdf_policy_get_selects(policy);
        const int HTABLE_MIN_SIZE = 256;
        int s_count = oscap_iterator_get_itemcount((struct oscap_iterator *) sel_it);
        if (s_count < HTABLE_MIN_SIZE)
            s_count = HTABLE_MIN_SIZE;
        policy->ht_selects = oscap_htable_new1((oscap_compare_func) strcmp, s_count);
        if (policy->ht_selects == NULL) {
	    oscap_dlprintf(DBG_E, "Can't make hash table for policy selects\n");
            xccdf_select_iterator_free(sel_it);
            return policy;
        }
        while (xccdf_select_iterator_has_more(sel_it)) {
            sel = xccdf_select_iterator_next(sel_it);
            oscap_htable_add(policy->ht_selects, xccdf_select_get_item(sel), sel);
        }
        xccdf_select_iterator_free(sel_it);

	return policy;
}

/**
 * Constructor for structure XCCDF Policy Value bindings
 */
struct xccdf_value_binding * xccdf_value_binding_new() {

        struct xccdf_value_binding          * binding;

        /* Initialization */
	binding = oscap_alloc(sizeof(struct xccdf_value_binding));
	if (binding == NULL)
		return NULL;
	memset(binding, 0, sizeof(struct xccdf_value_binding));

        binding->name       = NULL;
        binding->type       = 0;
        binding->value      = NULL;
        binding->setvalue   = NULL;
        binding->operator   = XCCDF_OPERATOR_EQUALS;

        return binding;
}

/***************************************************************************/

/**
 * If policy has the select specified by item_id return the select, NULL otherwise
 */
struct xccdf_select * xccdf_policy_get_select_by_id(struct xccdf_policy * policy, const char *item_id)
{
        __attribute__nonnull__(policy);
        
        struct xccdf_select_iterator    * sel_it;
        struct xccdf_select             * sel = NULL;

        if (policy->ht_selects != NULL) {
            /* We have hash table -> faster
             */
            sel = oscap_htable_get(policy->ht_selects, item_id);
        }
        if (sel == NULL) {
            /* We don't have hash table :( -> do it old way
             */
            sel_it = xccdf_policy_get_selects(policy);
            while (xccdf_select_iterator_has_more(sel_it)) {
                    sel = xccdf_select_iterator_next(sel_it);
                    if (!strcmp(xccdf_select_get_item(sel), item_id)) {
                        xccdf_select_iterator_free(sel_it);
                        return sel;
                    }
            }
            xccdf_select_iterator_free(sel_it);
        } else return sel;

        return NULL;
}


struct xccdf_select_iterator * xccdf_policy_get_selected_rules(struct xccdf_policy * policy) {

    return (struct xccdf_select_iterator *) oscap_iterator_new_filter( policy->selects, 
                                                                       (oscap_filter_func) xccdf_policy_filter_selected, 
                                                                       policy);
}

/**
 * Make the rule from benchmark selected in Policy
 */
bool xccdf_policy_set_selected(struct xccdf_policy * policy, char * idref) {
    bool ret;
    struct oscap_iterator *sel_it = 
        oscap_iterator_new_filter( policy->selects, (oscap_filter_func) xccdf_policy_filter_select, idref);
    if (oscap_iterator_get_itemcount(sel_it) > 0) {
        /* There is rule already, skip */
        ret = 0;
    }
    else {
        /* There is no such rule, add */
        struct xccdf_select * sel = NULL;
        //TODO: sel = xccdf_select_new <-- missing implementation
        oscap_list_add(policy->selects, sel);
        ret = 1;

    }
    oscap_iterator_free(sel_it);
    return ret;
}

/**
 * Get Policy from Policy model by it's id.
 */
struct xccdf_policy * xccdf_policy_model_get_policy_by_id(struct xccdf_policy_model * policy_model, const char * id)
{
    struct xccdf_policy_iterator * policy_it;
    struct xccdf_policy          * policy;

    policy_it = xccdf_policy_model_get_policies(policy_model);
    if (id == NULL) {
        while (xccdf_policy_iterator_has_more(policy_it)) {
            policy = xccdf_policy_iterator_next(policy_it);
            if (xccdf_policy_get_id(policy) == NULL) {
                xccdf_policy_iterator_free(policy_it);
                return policy;
            }
        }
        xccdf_policy_iterator_free(policy_it);
        return NULL;
    }

    while (xccdf_policy_iterator_has_more(policy_it)) {
        policy = xccdf_policy_iterator_next(policy_it);
        if (xccdf_policy_get_id(policy) == NULL) continue;
        if (!strcmp(xccdf_policy_get_id(policy), id)) {
            xccdf_policy_iterator_free(policy_it);
            return policy;
        }
    }
    xccdf_policy_iterator_free(policy_it);

    return NULL;
}

/**
 * Resolve benchmark - apply all refine_rules to the benchmark items.
 * Beware ! Benchmark properties will be changed ! For discarding changes you have to load
 * benchmark from XML file again.
 */
bool xccdf_policy_resolve(struct xccdf_policy * policy)
{

    struct xccdf_refine_rule_iterator   * r_rule_it;
    struct xccdf_refine_rule            * r_rule;
    struct xccdf_item                   * item;

    struct xccdf_policy_model           * policy_model  = xccdf_policy_get_model(policy);
    struct xccdf_benchmark              * benchmark     = xccdf_policy_model_get_benchmark(policy_model);
    struct xccdf_profile                * profile       = xccdf_policy_get_profile(policy);

    /* Proccess refine rules; Changing Rules and Groups */
    r_rule_it = xccdf_profile_get_refine_rules(profile);
    while (xccdf_refine_rule_iterator_has_more(r_rule_it)) {
        r_rule = xccdf_refine_rule_iterator_next(r_rule_it);
        item = xccdf_benchmark_get_item(benchmark, xccdf_refine_rule_get_item(r_rule));
        if (item != NULL) {
            /* Proccess refine rule appliement */
            /* In r_rule we have refine rule that match  - no more then one !*/
            if (xccdf_item_get_type(item) == XCCDF_GROUP) { 
                /* Perform check of weight attribute  - ignore other attributes */
                if (xccdf_refine_rule_weight_defined(r_rule)) {
                        oscap_seterr(OSCAP_EFAMILY_XCCDF, "'Weight' attribute not specified, only 'weight' attribute applies to groups items");
                        xccdf_refine_rule_iterator_free(r_rule_it);
                        return false;            
                }
                else {
                    /* Apply the rule changes */
                    xccdf_group_set_weight((struct xccdf_group *) item, xccdf_refine_rule_get_weight(r_rule) );
                }
                
            } else if (xccdf_item_get_type(item) == XCCDF_RULE) {
                /* Perform all changes in rule */
                if (!isnan(xccdf_refine_rule_get_role(r_rule)))
                    xccdf_rule_set_role((struct xccdf_rule *) item, xccdf_refine_rule_get_role(r_rule));
                if (!isnan(xccdf_refine_rule_get_severity(r_rule)))
                    xccdf_rule_set_severity((struct xccdf_rule *) item, xccdf_refine_rule_get_severity(r_rule));

            } else {}/* TODO oscap_err ? */;

        } else {
            oscap_seterr(OSCAP_EFAMILY_XCCDF, "Refine rule item points to nonexisting XCCDF item");
            xccdf_refine_rule_iterator_free(r_rule_it);
            return false;            
        }
    }
    xccdf_refine_rule_iterator_free(r_rule_it);

    return true;
}

/**
 * Evaluate XCCDF Policy
 * Iterate through Benchmark items and evalute one by one by calling 
 * callback for checking system that is defined by particular rules
 * Callbacks for checking systems have to be defined before calling this function, otherwise 
 * rules would not be evaluated and process ends with error.
 */
struct xccdf_result * xccdf_policy_evaluate(struct xccdf_policy * policy)
{
    struct xccdf_select_iterator    * sel_it;
    struct xccdf_select             * sel;
    struct xccdf_item               * item;
    struct xccdf_benchmark          * benchmark;
    int                               ret       = -1;
    const char			    * doc_version = NULL;

    __attribute__nonnull__(policy);

    /* Add result to policy */
    struct xccdf_result * result = xccdf_result_new();
    xccdf_result_set_start_time(result, time(NULL));

    /** Set ID of TestResult */
    const char * id = NULL;
    if ((xccdf_policy_get_profile(policy) != NULL) && (xccdf_profile_get_id(xccdf_policy_get_profile(policy)) != NULL))
        id = oscap_strdup(xccdf_profile_get_id(xccdf_policy_get_profile(policy)));
    else
        id = oscap_strdup("default-profile");

    /* Get all constant information */
    benchmark = xccdf_policy_model_get_benchmark(xccdf_policy_get_model(policy));
    const struct xccdf_version_info* version_info = xccdf_benchmark_get_schema_version(benchmark);
    doc_version = xccdf_version_info_get_version(version_info);

    if (strverscmp("1.2", doc_version) >= 0)
    {
        // we have to enforce a certain type of ids for XCCDF 1.2+

        char rid[32+strlen(id)];
        sprintf(rid, "xccdf_org.open-scap_testresult_%s", id);
        xccdf_result_set_id(result, rid);
    }
    else
    {
    	// previous behaviour for backwards compatibility

        char rid[11+strlen(id)];
        sprintf(rid, "OSCAP-Test-%s", id);
        xccdf_result_set_id(result, rid);
    }

    oscap_free(id);
    /** */


    sel_it = xccdf_policy_get_selects(policy);
    while (xccdf_select_iterator_has_more(sel_it)) {
        sel = xccdf_select_iterator_next(sel_it);

        /* Get the refid string and find xccdf_item in benchmark */
        /* TODO: we need to check if every requirement is met - some of required Item has to be sleected too */

        item = xccdf_benchmark_get_item(benchmark, xccdf_select_get_item(sel));
        if (item == NULL) {
            oscap_seterr(OSCAP_EFAMILY_XCCDF, "Selector ID(%s) does not exist in Benchmark.", xccdf_select_get_item(sel));
            continue; /* TODO: Should we just skip that selector ? XCCDF is not valid here !! */
        }

        if (xccdf_item_get_type(item) == XCCDF_GROUP) continue;
        ret = xccdf_policy_item_evaluate(policy, item, result);
        if (ret == -1) {
            xccdf_select_iterator_free(sel_it);
            xccdf_result_free(result);
            return NULL;
        }
        if (ret != 0) break;
    }
    xccdf_select_iterator_free(sel_it);
    xccdf_policy_add_result(policy, result);
    xccdf_result_set_end_time(result, time(NULL));

    return result;
}

struct xccdf_score * xccdf_policy_get_score(struct xccdf_policy * policy, struct xccdf_result * test_result, const char * scsystem)
{
    struct xccdf_score * score = NULL;
    struct xccdf_benchmark * benchmark = xccdf_policy_model_get_benchmark(xccdf_policy_get_model(policy));

    score = xccdf_score_new();
    xccdf_score_set_system(score, scsystem);
    /* Default XCCDF score system */
    if (!strcmp(scsystem, "urn:xccdf:scoring:default")) {
        struct xccdf_default_score * item_score = xccdf_item_get_default_score((struct xccdf_item *) benchmark, test_result);
        xccdf_score_set_score(score, item_score->score);
        oscap_free(item_score);
    }
    else if (!strcmp(scsystem, "urn:xccdf:scoring:flat")) {
        struct xccdf_flat_score * item_score = xccdf_item_get_flat_score((struct xccdf_item *) benchmark, test_result, false);
        xccdf_score_set_maximum(score, item_score->weight);
        xccdf_score_set_score(score, item_score->score);
        oscap_free(item_score);
    }
    else if (!strcmp(scsystem, "urn:xccdf:scoring:flat-unweighted")) {
        struct xccdf_flat_score * item_score = xccdf_item_get_flat_score((struct xccdf_item *) benchmark, test_result, true);
        xccdf_score_set_maximum(score, item_score->weight);
        xccdf_score_set_score(score, item_score->score);
        oscap_free(item_score);
    }
    else if (!strcmp(scsystem, "urn:xccdf:scoring:absolute")) {
        int absolute;
        struct xccdf_flat_score * item_score = xccdf_item_get_flat_score((struct xccdf_item *) benchmark, test_result, false);
        xccdf_score_set_maximum(score, item_score->weight);
        absolute = (item_score->score == item_score->weight);
        xccdf_score_set_score(score, absolute);
        oscap_free(item_score);
    } else {
        xccdf_score_free(score);
        oscap_dlprintf(DBG_E, "Scoring system \"%s\" is not supported.\n", scsystem);
        return NULL;
    }

    return score;
}

static struct xccdf_refine_rule * xccdf_policy_get_refine_rules_by_rule(struct xccdf_policy * policy, struct xccdf_item * item)
{
    struct xccdf_refine_rule * r_rule = NULL;
    struct xccdf_profile * profile = xccdf_policy_get_profile(policy);
    if (profile == NULL) return NULL;

    /* Get refine-rule for this item */
    struct xccdf_refine_rule_iterator * r_rule_it = xccdf_profile_get_refine_rules(profile);
    while (xccdf_refine_rule_iterator_has_more(r_rule_it)) {
        r_rule = xccdf_refine_rule_iterator_next(r_rule_it);
        if (!strcmp(xccdf_refine_rule_get_item(r_rule), xccdf_rule_get_id((struct xccdf_rule *) item)))
            break;
        else r_rule = NULL;
    }
    xccdf_refine_rule_iterator_free(r_rule_it);

    return r_rule;
}

static const char * xccdf_policy_get_value_of_item(struct xccdf_policy * policy, struct xccdf_item * item)
{
    struct xccdf_refine_value * r_value = NULL;
    struct xccdf_setvalue * s_value = NULL;
    const char * selector = NULL;
    struct xccdf_profile * profile = xccdf_policy_get_profile(policy);
    if (profile == NULL) return NULL;

    /* Get set_value for this item */
    struct xccdf_setvalue_iterator * s_value_it = xccdf_profile_get_setvalues(profile);
    while (xccdf_setvalue_iterator_has_more(s_value_it)) {
        s_value = xccdf_setvalue_iterator_next(s_value_it);
        if (!strcmp(xccdf_setvalue_get_item(s_value), xccdf_value_get_id((struct xccdf_value *) item)))
            break;
        else s_value = NULL;
    }
    xccdf_setvalue_iterator_free(s_value_it);
    if (s_value != NULL) return xccdf_setvalue_get_value(s_value);

    /* We don't have set-value in profile, look for refine-value */
    struct xccdf_refine_value_iterator * r_value_it = xccdf_profile_get_refine_values(profile);
    while (xccdf_refine_value_iterator_has_more(r_value_it)) {
        r_value = xccdf_refine_value_iterator_next(r_value_it);
        if (!strcmp(xccdf_refine_value_get_item(r_value), xccdf_value_get_id((struct xccdf_value *) item)))
            break;
        else r_value = NULL;
    }
    xccdf_refine_value_iterator_free(r_value_it);
    if (r_value != NULL) {
        selector = xccdf_refine_value_get_selector(r_value);
        struct xccdf_value_instance * instance = xccdf_value_get_instance_by_selector((struct xccdf_value *) item, selector);
        return xccdf_value_instance_get_value(instance);
    }

    return NULL;
}

static int xccdf_policy_get_refine_value_oper(struct xccdf_policy * policy, struct xccdf_item * item)
{
    struct xccdf_refine_value * r_value = NULL;
    struct xccdf_profile * profile = xccdf_policy_get_profile(policy);
    if (profile == NULL) return -1;

    /* We don't have set-value in profile, look for refine-value */
    struct xccdf_refine_value_iterator * r_value_it = xccdf_profile_get_refine_values(profile);
    while (xccdf_refine_value_iterator_has_more(r_value_it)) {
        r_value = xccdf_refine_value_iterator_next(r_value_it);
        if (!strcmp(xccdf_refine_value_get_item(r_value), xccdf_value_get_id((struct xccdf_value *) item)))
            break;
        else r_value = NULL;
    }
    xccdf_refine_value_iterator_free(r_value_it);
    if (r_value != NULL) {
        return xccdf_refine_value_get_oper(r_value);
    }
    return -1;
}

struct xccdf_item * xccdf_policy_tailor_item(struct xccdf_policy * policy, struct xccdf_item * item)
{
    struct xccdf_item * new_item = NULL;

    xccdf_type_t type = xccdf_item_get_type(item);
    switch (type) {
        case XCCDF_RULE: {
            struct xccdf_refine_rule * r_rule = xccdf_policy_get_refine_rules_by_rule(policy, item);
            if (r_rule == NULL) return item;

            new_item = (struct xccdf_item *) xccdf_rule_clone((struct xccdf_rule *) item);
            if (!isnan(xccdf_refine_rule_get_role(r_rule)))
                xccdf_rule_set_role((struct xccdf_rule *) new_item, xccdf_refine_rule_get_role(r_rule));
            if (!isnan(xccdf_refine_rule_get_severity(r_rule)))
                xccdf_rule_set_severity((struct xccdf_rule *) new_item, xccdf_refine_rule_get_severity(r_rule));
            if (xccdf_refine_rule_weight_defined(r_rule))
                xccdf_rule_set_weight((struct xccdf_rule *) new_item, xccdf_refine_rule_get_weight(r_rule));
            break;
        }
        case XCCDF_GROUP: {
            struct xccdf_refine_rule * r_rule = xccdf_policy_get_refine_rules_by_rule(policy, item);
            if (r_rule == NULL) return item;

            new_item = (struct xccdf_item *) xccdf_group_clone((struct xccdf_group *) item);
            if (xccdf_refine_rule_weight_defined(r_rule))
                xccdf_group_set_weight((struct xccdf_group *) new_item, xccdf_refine_rule_get_weight(r_rule));
            else {
                xccdf_group_free(new_item);
                return item;
            }
            break;
        }
        case XCCDF_VALUE: {
            const char * value = xccdf_policy_get_value_of_item(policy, item);
            if (value == NULL) 
                return NULL;

            const char * selector = NULL;
            struct xccdf_value_instance * instance = NULL;
            new_item = (struct xccdf_item *) xccdf_value_clone((struct xccdf_value *) item);

            struct xccdf_value_instance_iterator * instance_it = xccdf_value_get_instances((struct xccdf_value *) new_item);
            while (xccdf_value_instance_iterator_has_more(instance_it)) {
                instance = xccdf_value_instance_iterator_next(instance_it);
                if (!oscap_strcmp(xccdf_value_instance_get_value(instance), value))
                    selector = xccdf_value_instance_get_selector(instance);
            }
            xccdf_value_instance_iterator_free(instance_it);
            instance_it = xccdf_value_get_instances((struct xccdf_value *) new_item);
            while (xccdf_value_instance_iterator_has_more(instance_it)) {
                instance = xccdf_value_instance_iterator_next(instance_it);
                if (oscap_strcmp(xccdf_value_instance_get_selector(instance), selector))
                    xccdf_value_instance_iterator_remove(instance_it);
            }
            xccdf_value_instance_iterator_free(instance_it);
            if (selector == NULL) {
                instance = xccdf_value_get_instance_by_selector((struct xccdf_value *) new_item, NULL);
                xccdf_value_instance_set_defval_string(instance, value);
            }

            int oper = xccdf_policy_get_refine_value_oper(policy, item);
            if (oper == -1) break;
            xccdf_value_set_oper((struct xccdf_value *) item, (xccdf_operator_t) oper);
            break;
        }
        default:
            return NULL;
    }
    return new_item;
}

struct oscap_file_entry_list * xccdf_policy_model_get_systems_and_files(struct xccdf_policy_model * policy_model)
{
    return xccdf_item_get_systems_and_files((struct xccdf_item *) xccdf_policy_model_get_benchmark(policy_model));
}

struct oscap_stringlist * xccdf_policy_model_get_files(struct xccdf_policy_model * policy_model)
{
    return xccdf_item_get_files((struct xccdf_item *) xccdf_policy_model_get_benchmark(policy_model));
}

static void _xccdf_policy_destroy_cpe_oval_session(void* ptr)
{
	struct oval_agent_session* session = (struct oval_agent_session*)ptr;
	struct oval_definition_model* model = oval_agent_get_definition_model(session);
	oval_agent_destroy_session(session);
	oval_definition_model_free(model);
}

void xccdf_policy_model_free(struct xccdf_policy_model * model) {

	oscap_list_free(model->policies, (oscap_destruct_func) xccdf_policy_free);
	oscap_list_free(model->callbacks, (oscap_destruct_func) oscap_free);
        xccdf_benchmark_free(model->benchmark);
	oscap_list_free(model->cpe_dicts, (oscap_destruct_func) cpe_dict_model_free);
	oscap_htable_free(model->cpe_oval_sessions, (oscap_destruct_func) _xccdf_policy_destroy_cpe_oval_session);
        oscap_free(model);
}

void xccdf_policy_free(struct xccdf_policy * policy) {

        /* If ID of policy's profile is NULL then this
         * profile is created by Policy layer and need
         * to be freed
         */
        if (xccdf_profile_get_id(policy->profile) == NULL)
            xccdf_profile_free((struct xccdf_item *) policy->profile);

	oscap_list_free(policy->selects, (oscap_destruct_func) xccdf_select_free);
	oscap_list_free(policy->values, (oscap_destruct_func) xccdf_value_binding_free);
	oscap_list_free(policy->results, (oscap_destruct_func) xccdf_result_free);
        oscap_htable_free(policy->ht_selects, (oscap_destruct_func) NULL);
        oscap_free(policy);
}

void xccdf_value_binding_free(struct xccdf_value_binding * binding) {

        oscap_free(binding->name);
        oscap_free(binding->value);
        oscap_free(binding->setvalue);
        oscap_free(binding);
}

// textual substitiution implementation

static char* xccdf_subst_callback(xccdf_subst_type_t type, const char *id, void *arg) {

    if (id == NULL || arg == NULL)
        return NULL;

    struct xccdf_policy *policy = arg;
    struct xccdf_policy_model *model = xccdf_policy_get_model(policy);
    if (model == NULL) return NULL;
    struct xccdf_benchmark *bench = xccdf_policy_model_get_benchmark(model);
    if (bench == NULL) return NULL;

    switch (type) {
        case XCCDF_SUBST_SUB: {

            // try substitute a value form <cdf:plain_text> element
            const char *subst = xccdf_benchmark_get_plain_text(bench, id);
            if (subst) return oscap_strdup(subst);

            // try substitute a Value value
            struct xccdf_item *value = xccdf_benchmark_get_item(bench, id);
            if (value && xccdf_item_get_type(value) == XCCDF_VALUE) {
                char *ret = oscap_strdup("");
                struct xccdf_value *value_tailored = xccdf_item_to_value(xccdf_policy_tailor_item(policy, value));
                struct xccdf_value_instance_iterator *it = xccdf_value_get_instances(value_tailored);
                if (xccdf_value_instance_iterator_has_more(it)) {
                    struct xccdf_value_instance *inst = xccdf_value_instance_iterator_next(it);
                    oscap_free(ret);
                    ret = oscap_strdup(xccdf_value_instance_get_value(inst));
                }
                xccdf_value_instance_iterator_free(it);
                xccdf_item_free(xccdf_value_to_item(value_tailored));
                return ret;
            }
            break;
        }
        default: return NULL; // TODO implement other substitution types
    }

    return NULL;
}

char* xccdf_policy_substitute(const char *text, struct xccdf_policy *policy) {
    return oscap_text_xccdf_substitute(text, xccdf_subst_callback, policy);
}
<|MERGE_RESOLUTION|>--- conflicted
+++ resolved
@@ -728,7 +728,6 @@
 	return result;
 }
 
-<<<<<<< HEAD
 static inline bool
 _xccdf_policy_is_rule_selected(struct xccdf_policy *policy, const struct xccdf_rule *rule)
 {
@@ -814,6 +813,126 @@
 	return _xccdf_policy_report_rule(policy, "urn:xccdf:system:callback:output", rule, ret);
 }
 
+struct cpe_check_cb_usr
+{
+	struct xccdf_policy_model* model;
+	struct cpe_dict_model* dict;
+};
+
+static bool _xccdf_policy_cpe_check_cb(const char* href, const char* name, void* usr)
+{
+	struct cpe_check_cb_usr* cb_usr = (struct cpe_check_cb_usr*)usr;
+
+	struct xccdf_policy_model* model = cb_usr->model;
+	struct cpe_dict_model* dict = cb_usr->dict;
+
+	// the href path is relative to the CPE dictionary, we need to figre out
+	// a "prefixed path" to deal with the case where CPE dict is not in CWD
+	const char* origin_file_c = cpe_dict_model_get_origin_file(dict);
+	// we need to strdup because dirname potentially alters the string
+	char* origin_file = oscap_strdup(origin_file_c ? origin_file_c : "");
+	const char* prefix_dirname = dirname(origin_file);
+	char* prefixed_href = oscap_sprintf("%s/%s", prefix_dirname, href);
+	oscap_free(origin_file);
+
+	struct oval_agent_session* session = (struct oval_agent_session*)oscap_htable_get(model->cpe_oval_sessions, prefixed_href);
+
+	if (session == NULL)
+	{
+		struct oval_definition_model* oval_model = oval_definition_model_import(prefixed_href);
+		if (oval_model == NULL)
+		{
+			oscap_seterr(OSCAP_EFAMILY_OSCAP, "Can't import OVAL definition model '%s' for CPE applicability checking", prefixed_href);
+			oscap_free(prefixed_href);
+			return false;
+		}
+
+		session = oval_agent_new_session(oval_model, prefixed_href);
+		oscap_htable_add(model->cpe_oval_sessions, prefixed_href, session);
+		oscap_free(prefixed_href);
+	}
+
+	oval_agent_eval_definition(session, name);
+	oval_result_t result = OVAL_RESULT_NOT_EVALUATED;
+	if (oval_agent_get_definition_result(session, name, &result) != 0)
+	{
+		// error message should already be set in the function
+	}
+
+	return result == OVAL_RESULT_TRUE;
+}
+
+static bool xccdf_policy_model_item_is_applicable_dict(struct xccdf_policy_model* model, struct cpe_dict_model* dict, struct xccdf_item* item)
+{
+	struct oscap_string_iterator* platforms = xccdf_item_get_platforms(item);
+
+	// at this point we know that the item has 1 or more platforms specified
+	bool ret = false;
+
+	while (oscap_string_iterator_has_more(platforms))
+	{
+		const char* platform = oscap_string_iterator_next(platforms);
+		struct cpe_name* name = cpe_name_new(platform);
+
+		struct cpe_check_cb_usr* usr = oscap_alloc(sizeof(struct cpe_check_cb_usr));
+		usr->model = model;
+		usr->dict = dict;
+		const bool applicable = cpe_name_applicable_dict(name, dict, (cpe_check_fn) _xccdf_policy_cpe_check_cb, usr);
+		oscap_free(usr);
+
+		cpe_name_free(name);
+
+		if (applicable)
+		{
+			ret = true;
+			break;
+		}
+	}
+	oscap_string_iterator_free(platforms);
+
+	return ret;
+}
+
+static bool xccdf_policy_model_item_is_applicable(struct xccdf_policy_model* model, struct xccdf_item* item)
+{
+	struct xccdf_benchmark* benchmark = xccdf_item_get_benchmark(item);
+
+	struct xccdf_item* parent = xccdf_item_get_parent(item);
+	if (!parent || xccdf_policy_model_item_is_applicable(model, parent))
+	{
+		// we have to check whether the item has any platforms at all, if it has none
+		// it should be applicable to all platforms
+		struct oscap_string_iterator* platforms = xccdf_item_get_platforms(item);
+		bool has_platforms = oscap_string_iterator_has_more(platforms);
+		oscap_string_iterator_free(platforms);
+
+		bool ret = true;
+		if (has_platforms)
+		{
+			ret = false;
+
+			struct cpe_dict_model* embedded_dict = xccdf_benchmark_get_cpe_list(benchmark);
+			if (embedded_dict != NULL) {
+				ret = xccdf_policy_model_item_is_applicable_dict(model, embedded_dict, item);
+			}
+
+			struct oscap_iterator* dicts = oscap_iterator_new(model->cpe_dicts);
+			while (!ret && oscap_iterator_has_more(dicts)) {
+				struct cpe_dict_model *dict = (struct cpe_dict_model*)oscap_iterator_next(dicts);
+				ret = xccdf_policy_model_item_is_applicable_dict(model, dict, item);
+			}
+			oscap_iterator_free(dicts);
+		}
+
+		return ret;
+	}
+	else
+	{
+		// parent is not applicable
+		return false;
+	}
+}
+
 /**
  * Evaluate given check which is immediate child of the rule.
  * A possibe child checks will be evaluated by xccdf_policy_check_evaluate.
@@ -824,6 +943,7 @@
 _xccdf_policy_rule_evaluate(struct xccdf_policy * policy, const struct xccdf_rule *rule, struct xccdf_result *result)
 {
 	const bool is_selected = _xccdf_policy_is_rule_selected(policy, rule);
+	const bool is_applicable = xccdf_policy_model_item_is_applicable(policy->model, (struct xccdf_item*)rule);
 	const char *message = NULL;
 
 	int report = _xccdf_policy_report_rule(policy, "urn:xccdf:system:callback:start", rule, is_selected ? 0 : XCCDF_RESULT_NOT_SELECTED);
@@ -832,6 +952,9 @@
 
 	if (!is_selected)
 		return _xccdf_policy_report_rule_result(policy, result, rule, NULL, XCCDF_RESULT_NOT_SELECTED, NULL);
+
+	if (!is_applicable)
+		return _xccdf_policy_report_rule_result(policy, result, rule, NULL, XCCDF_RESULT_NOT_APPLICABLE, NULL);
 
 	const struct xccdf_check *orig_check = _xccdf_policy_rule_get_applicable_check(policy, (struct xccdf_item *) rule);
 	if (orig_check == NULL)
@@ -929,126 +1052,6 @@
 	/* Negate only once */
 	ret = _resolve_negate(ret, check);
 	return _xccdf_policy_report_rule_result(policy, result, rule, check, ret, message);
-=======
-struct cpe_check_cb_usr
-{
-	struct xccdf_policy_model* model;
-	struct cpe_dict_model* dict;
-};
-
-static bool _xccdf_policy_cpe_check_cb(const char* href, const char* name, void* usr)
-{
-	struct cpe_check_cb_usr* cb_usr = (struct cpe_check_cb_usr*)usr;
-
-	struct xccdf_policy_model* model = cb_usr->model;
-	struct cpe_dict_model* dict = cb_usr->dict;
-
-	// the href path is relative to the CPE dictionary, we need to figre out
-	// a "prefixed path" to deal with the case where CPE dict is not in CWD
-	const char* origin_file_c = cpe_dict_model_get_origin_file(dict);
-	// we need to strdup because dirname potentially alters the string
-	char* origin_file = oscap_strdup(origin_file_c ? origin_file_c : "");
-	const char* prefix_dirname = dirname(origin_file);
-	char* prefixed_href = oscap_sprintf("%s/%s", prefix_dirname, href);
-	oscap_free(origin_file);
-
-	struct oval_agent_session* session = (struct oval_agent_session*)oscap_htable_get(model->cpe_oval_sessions, prefixed_href);
-
-	if (session == NULL)
-	{
-		struct oval_definition_model* oval_model = oval_definition_model_import(prefixed_href);
-		if (oval_model == NULL)
-		{
-			oscap_seterr(OSCAP_EFAMILY_OSCAP, "Can't import OVAL definition model '%s' for CPE applicability checking", prefixed_href);
-			oscap_free(prefixed_href);
-			return false;
-		}
-
-		session = oval_agent_new_session(oval_model, prefixed_href);
-		oscap_htable_add(model->cpe_oval_sessions, prefixed_href, session);
-		oscap_free(prefixed_href);
-	}
-
-	oval_agent_eval_definition(session, name);
-	oval_result_t result = OVAL_RESULT_NOT_EVALUATED;
-	if (oval_agent_get_definition_result(session, name, &result) != 0)
-	{
-		// error message should already be set in the function
-	}
-
-	return result == OVAL_RESULT_TRUE;
-}
-
-static bool xccdf_policy_model_item_is_applicable_dict(struct xccdf_policy_model* model, struct cpe_dict_model* dict, struct xccdf_item* item)
-{
-	struct oscap_string_iterator* platforms = xccdf_item_get_platforms(item);
-
-	// at this point we know that the item has 1 or more platforms specified
-	bool ret = false;
-
-	while (oscap_string_iterator_has_more(platforms))
-	{
-		const char* platform = oscap_string_iterator_next(platforms);
-		struct cpe_name* name = cpe_name_new(platform);
-
-		struct cpe_check_cb_usr* usr = oscap_alloc(sizeof(struct cpe_check_cb_usr));
-		usr->model = model;
-		usr->dict = dict;
-		const bool applicable = cpe_name_applicable_dict(name, dict, (cpe_check_fn) _xccdf_policy_cpe_check_cb, usr);
-		oscap_free(usr);
-
-		cpe_name_free(name);
-
-		if (applicable)
-		{
-			ret = true;
-			break;
-		}
-	}
-	oscap_string_iterator_free(platforms);
-
-	return ret;
-}
-
-static bool xccdf_policy_model_item_is_applicable(struct xccdf_policy_model* model, struct xccdf_item* item)
-{
-	struct xccdf_benchmark* benchmark = xccdf_item_get_benchmark(item);
-
-	struct xccdf_item* parent = xccdf_item_get_parent(item);
-	if (!parent || xccdf_policy_model_item_is_applicable(model, parent))
-	{
-		// we have to check whether the item has any platforms at all, if it has none
-		// it should be applicable to all platforms
-		struct oscap_string_iterator* platforms = xccdf_item_get_platforms(item);
-		bool has_platforms = oscap_string_iterator_has_more(platforms);
-		oscap_string_iterator_free(platforms);
-
-		bool ret = true;
-		if (has_platforms)
-		{
-			ret = false;
-
-			struct cpe_dict_model* embedded_dict = xccdf_benchmark_get_cpe_list(benchmark);
-			if (embedded_dict != NULL) {
-				ret = xccdf_policy_model_item_is_applicable_dict(model, embedded_dict, item);
-			}
-
-			struct oscap_iterator* dicts = oscap_iterator_new(model->cpe_dicts);
-			while (!ret && oscap_iterator_has_more(dicts)) {
-				struct cpe_dict_model *dict = (struct cpe_dict_model*)oscap_iterator_next(dicts);
-				ret = xccdf_policy_model_item_is_applicable_dict(model, dict, item);
-			}
-			oscap_iterator_free(dicts);
-		}
-
-		return ret;
-	}
-	else
-	{
-		// parent is not applicable
-		return false;
-	}
->>>>>>> eec6cc75
 }
 
 /** 
@@ -1068,119 +1071,7 @@
 
     switch (itype) {
         case XCCDF_RULE:{
-<<<<<<< HEAD
 			return _xccdf_policy_rule_evaluate(policy, (struct xccdf_rule *) item, result);
-=======
-            /* Get all checks of rule */
-            rule_id = xccdf_rule_get_id((struct xccdf_rule *)item);
-            struct xccdf_select * sel = xccdf_policy_get_select_by_id(policy, rule_id);
-
-            /* Get all information for callbacks
-             */
-            struct oscap_text_iterator * dsc_it = xccdf_rule_get_description((struct xccdf_rule *) item);
-            struct oscap_text_iterator * title_it = xccdf_rule_get_title((struct xccdf_rule *) item);
-            char * description = NULL;
-            const char * title = NULL;
-            if (oscap_text_iterator_has_more(dsc_it))
-                description = oscap_text_get_plaintext(oscap_text_iterator_next(dsc_it));
-            oscap_text_iterator_free(dsc_it);
-            if (oscap_text_iterator_has_more(title_it))
-                title = oscap_text_get_text(oscap_text_iterator_next(title_it));
-            oscap_text_iterator_free(title_it);     
-            int retval = 0;
-
-            /* Report evaluating
-             */
-			retval = xccdf_policy_report_cb(policy, "urn:xccdf:system:callback:start", rule_id, description, title,
-					(xccdf_select_get_selected(sel) ? (applicable ? 0 : XCCDF_RESULT_NOT_APPLICABLE) : XCCDF_RESULT_NOT_SELECTED));
-
-            if (retval != 0) {
-                oscap_free(description);
-                return retval;
-            }
-
-            /* If applicable, create a rule result to add to the resulting policy */
-            struct xccdf_rule_result *rule_ritem = NULL;
-            if (result != NULL)
-            {
-            	rule_ritem = xccdf_rule_result_new();
-
-				/* --Set rule-- */
-				// we won't set the result here since the rule wasn't evaluated yet
-				xccdf_rule_result_set_idref(rule_ritem, rule_id);
-				xccdf_rule_result_set_weight(rule_ritem, xccdf_item_get_weight(item));
-				xccdf_rule_result_set_version(rule_ritem, xccdf_rule_get_version((struct xccdf_rule *) item));
-				xccdf_rule_result_set_severity(rule_ritem, xccdf_rule_get_severity((struct xccdf_rule *) item));
-				xccdf_rule_result_set_role(rule_ritem, xccdf_rule_get_role((struct xccdf_rule *) item));
-				// we won't set the time here since the rule wasn't evaluated yet
-
-				/* --Fix --*/
-				struct xccdf_fix_iterator * fix_it = xccdf_rule_get_fixes((struct xccdf_rule *) item);
-				while (xccdf_fix_iterator_has_more(fix_it)){
-					struct xccdf_fix * fix = xccdf_fix_iterator_next(fix_it);
-					xccdf_rule_result_add_fix(rule_ritem, xccdf_fix_clone(fix));
-				}
-				xccdf_fix_iterator_free(fix_it);
-
-				/* --Ident-- */
-				struct xccdf_ident_iterator * ident_it = xccdf_rule_get_idents((struct xccdf_rule *) item);
-				while (xccdf_ident_iterator_has_more(ident_it)){
-					struct xccdf_ident * ident = xccdf_ident_iterator_next(ident_it);
-					xccdf_rule_result_add_ident(rule_ritem, xccdf_ident_clone(ident));
-				}
-				xccdf_ident_iterator_free(ident_it);
-            }
-
-
-
-
-            /* Evaluation of callback
-             */
-			if (xccdf_select_get_selected(sel) && applicable) {
-				struct xccdf_check *check = _xccdf_policy_rule_get_applicable_check(policy, item);
-				if (check == NULL) {
-					ret = XCCDF_RESULT_NOT_CHECKED;
-					// TODO: We might be nice and export some more information.
-				}
-				else {
-					// we need to clone the check to avoid changing the original content
-					struct xccdf_check * cloned_check = xccdf_check_clone(check);
-					xccdf_rule_result_add_check(rule_ritem, cloned_check);
-
-					/************** Evaluation  **************/
-					ret = xccdf_policy_check_evaluate(policy, cloned_check, (char *) rule_id);
-					/*****************************************/
-
-					// TODO: Interpret check-import elements inside xccdf_check
-					if (ret == -1) {
-						oscap_free(description);
-						return -1;
-					}
-
-					if (ret == false) /* we got item that can't be processed */
-						break;
-				}
-            } else {
-                ret = xccdf_select_get_selected(sel) ? XCCDF_RESULT_NOT_APPLICABLE : XCCDF_RESULT_NOT_SELECTED;
-            }
-
-            /* Add result to policy */
-            if (rule_ritem != NULL) {
-                    // set result and time since we know both of them now
-                    xccdf_rule_result_set_result(rule_ritem, (xccdf_test_result_type_t) ret);
-                    xccdf_rule_result_set_time(rule_ritem, time(NULL));
-
-                    /* TODO: override, message, instance */
-                    xccdf_result_add_rule_result(result, rule_ritem);
-            }
-
-            /* Report result
-             */
-            retval = xccdf_policy_report_cb(policy, "urn:xccdf:system:callback:output", rule_id, description, title, ret);
-            oscap_free(description);
-            if (retval != 0) return retval;
-
->>>>>>> eec6cc75
         } break;
 
         case XCCDF_GROUP:{
