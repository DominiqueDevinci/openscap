# the result should be two libraries
# liboval.la is the regular one for make install
# liboval_testing.la is for purpose of make check
# why?
# because _testing looks for probes in different path!!!
#

# lib_ right now, but will get a better prefix according to where it shoud go to
noinst_LTLIBRARIES = liboval.la
# this is not built during "make all" nor "make install," only during "make check"
noinst_LTLIBRARIES += liboval_testing.la

# the common sources are not going to be built twice because we do not use
# per-target flag variables (liboval_la_*FLAGS etc.)
liboval_la_SOURCES = $(common_oval_sources)
liboval_testing_la_SOURCES = $(common_oval_sources)

common_oval_sources = \
	oval_agent.c \
	oval_defModel.c \
	oval_sysModel.c \
	oval_resModel.c \
	oval_affected.c \
	oval_agent_api_impl.h \
	oval_behavior.c \
	oval_collection.c \
	oval_collection_impl.h \
	oval_component.c \
	oval_criteriaNode.c \
	oval_definition.c \
	oval_definitions_impl.h \
	oval_entity.c \
	oval_enumerations.c \
	oval_filter.c \
	oval_generator.c \
	oval_message.c \
	oval_object.c \
	oval_objectContent.c \
	oval_parser.c \
	oval_parser_impl.h \
	oval_probe.c	\
	oval_recordField.c \
	oval_reference.c \
	oval_resultCriteriaNode.c \
	oval_resultDefinition.c \
	oval_resultItem.c \
	oval_resultSystem.c \
	oval_resultTest.c \
	oval_results_impl.h \
	oval_directives.c \
	oval_directives_impl.h \
	oval_set.c \
	oval_state.c \
	oval_stateContent.c \
	oval_stringMap.c \
	oval_string_map_impl.h \
	oval_sysEnt.c \
	oval_sysInfo.c \
	oval_sysInterface.c \
	oval_sysItem.c \
	oval_syschar.c \
	oval_system_characteristics_impl.h \
	oval_test.c \
	oval_value.c \
	oval_variable.c \
	oval_variableBinding.c \
	oval_sys_parser.c \
	oval_varModel.c \
	oval_probe_session.c	\
	_oval_probe_session.h	\
	oval_probe_handler.c	\
	_oval_probe_handler.h \
	fts_sun.c 		\
	fts_sun.h 		\
	oval_probe_meta.h	\
	oval_version.c		\
	probes/probe-api.c 	\
	probes/_probe-api.h	\
        probes/fsdev.c		\
        probes/oval_fts.c	\
        probes/oval_fts.h	\
        probes/public/probe-api.h\
        probes/public/probe-common.h\
        probes/public/fsdev.h	\
        probes/public/findfile.h \
        probes/probe/ncache.c	\
        probes/probe/ncache.h	\
        probes/probe/rcache.c	\
        probes/probe/rcache.h	\
        probes/probe/entcmp.c	\
        probes/probe/entcmp.h	\
        oval_sexp.c 		\
        oval_sexp.h 		\
        oval_probe_ext.h	\
	oval_probe_impl.h

# -I options go to CPPFLAGS, not CFLAGS
# lets build one common for both normal and probe sources (does it mind?)
<<<<<<< HEAD
AM_CPPFLAGS = @xml2_CFLAGS@ @pthread_CFLAGS@ @pcre_CFLAGS@ -I$(srcdir)/public -I$(top_srcdir)/src/common/public -I$(top_srcdir)/src -I$(top_srcdir)/src/OVAL/probes/SEAP/generic
if WANT_PROBES
AM_CPPFLAGS += -I$(top_srcdir)/src -I$(top_srcdir)/src/common -I$(srcdir)/probes -I$(srcdir)/probes/public -I$(srcdir)/probes/SEAP/public -DSEAP_MSGID_BITS=32 -DSEAP_THREAD_SAFE -DOVAL_PROBE_DIR='"$(probe_dir)"'
endif
if WANT_XCCDF
AM_CPPFLAGS += -I$(top_srcdir)/src/XCCDF_POLICY/public -I$(top_srcdir)/src/XCCDF/public -I$(top_srcdir)/src/CPE/public -DENABLE_XCCDF
endif
=======
AM_CPPFLAGS =	@xml2_CFLAGS@ \
		@pthread_CFLAGS@ \
		@pcre_CFLAGS@ \
		-I$(srcdir)/public \
		-I$(top_srcdir)/src \
		-I$(top_srcdir)/src/common \
		-I$(top_srcdir)/src/common/public \
		-I$(srcdir)/probes \
		-I$(srcdir)/probes/public \
		-I$(srcdir)/probes/SEAP/public \
		-I$(top_srcdir)/src/OVAL/probes/SEAP/generic \
		-I$(top_srcdir)/src/XCCDF_POLICY/public \
		-I$(top_srcdir)/src/XCCDF/public \
		-DSEAP_MSGID_BITS=32 \
		-DSEAP_THREAD_SAFE \
		-DOVAL_PROBE_DIR='"$(probe_dir)"'
>>>>>>> 3251ecbe

# -l or -L options go to LIBADD (or LDADD), not to LDFLAGS
liboval_la_LIBADD =	@xml2_LIBS@ \
			@pthread_LIBS@ \
			@pcre_LIBS@
liboval_testing_la_LIBADD = $(liboval_la_LIBADD)

pkginclude_HEADERS  =	public/oval_agent_api.h \
			public/oval_definitions.h \
			public/oval_system_characteristics.h \
			public/oval_results.h \
			public/oval_variables.h \
			public/oval_directives.h \
			public/oval_types.h \
			public/oval_probe.h \
			public/oval_probe_session.h \
			public/oval_probe_handler.h	\
			public/oval_version.h \
			public/oval_agent_xccdf_api.h

liboval_la_SOURCES += oval_probe_ext.c
nodist_liboval_testing_la_SOURCES = oval_testing_ext_probe.c

oval_testing_ext_probe.c: Makefile
	(echo '#define OVAL_PROBEDIR_ENV 1'; \
	 echo '#include <oval_probe_ext.c>' ) >$@

SUBDIRS = probes/SEAP
liboval_la_LIBADD  += probes/SEAP/libseap.la


CLEANFILES = $(nodist_liboval_testing_la_SOURCES)
<|MERGE_RESOLUTION|>--- conflicted
+++ resolved
@@ -96,15 +96,6 @@
 
 # -I options go to CPPFLAGS, not CFLAGS
 # lets build one common for both normal and probe sources (does it mind?)
-<<<<<<< HEAD
-AM_CPPFLAGS = @xml2_CFLAGS@ @pthread_CFLAGS@ @pcre_CFLAGS@ -I$(srcdir)/public -I$(top_srcdir)/src/common/public -I$(top_srcdir)/src -I$(top_srcdir)/src/OVAL/probes/SEAP/generic
-if WANT_PROBES
-AM_CPPFLAGS += -I$(top_srcdir)/src -I$(top_srcdir)/src/common -I$(srcdir)/probes -I$(srcdir)/probes/public -I$(srcdir)/probes/SEAP/public -DSEAP_MSGID_BITS=32 -DSEAP_THREAD_SAFE -DOVAL_PROBE_DIR='"$(probe_dir)"'
-endif
-if WANT_XCCDF
-AM_CPPFLAGS += -I$(top_srcdir)/src/XCCDF_POLICY/public -I$(top_srcdir)/src/XCCDF/public -I$(top_srcdir)/src/CPE/public -DENABLE_XCCDF
-endif
-=======
 AM_CPPFLAGS =	@xml2_CFLAGS@ \
 		@pthread_CFLAGS@ \
 		@pcre_CFLAGS@ \
@@ -118,10 +109,10 @@
 		-I$(top_srcdir)/src/OVAL/probes/SEAP/generic \
 		-I$(top_srcdir)/src/XCCDF_POLICY/public \
 		-I$(top_srcdir)/src/XCCDF/public \
+		-I$(top_srcdir)/src/CPE/public \
 		-DSEAP_MSGID_BITS=32 \
 		-DSEAP_THREAD_SAFE \
 		-DOVAL_PROBE_DIR='"$(probe_dir)"'
->>>>>>> 3251ecbe
 
 # -l or -L options go to LIBADD (or LDADD), not to LDFLAGS
 liboval_la_LIBADD =	@xml2_LIBS@ \
