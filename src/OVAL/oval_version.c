<<<<<<< HEAD
#include <config.h>
=======
#ifdef HAVE_CONFIG_H
#include <config.h>
#endif

>>>>>>> 90414dfb
#include <stdio.h>
#include <stdbool.h>
#include <stddef.h>
#include <ctype.h>
#include <stdlib.h>
#include <string.h>
#include <stdint.h>
#include <inttypes.h>

#include "public/oval_version.h"

oval_version_t oval_version_from_cstr(const char *version_str_orig)
{
	const char *component_str[3];
	char version_str[12];
	long int component_int[3];
	size_t i, l;
	unsigned int c;
	bool found_digit;

	for (i = 0; i < 3; ++i) {
		component_str[i] = NULL;
		component_int[i] = 0;
	}

	if (version_str_orig == NULL)
		return OVAL_VERSION_INVALID;

	l = strlen(version_str_orig);
	found_digit = false;

	if (l > sizeof(version_str) - 1)
		return OVAL_VERSION_INVALID;
	else
		strncpy(version_str, version_str_orig, l);

	version_str[l] = '\0';
	component_str[0] = version_str;

	for (c = 0, i = 0; i < l; ++i) {
		if (isdigit(version_str[i])) {
			found_digit = true;
			continue;
		}

		if (version_str[i] == '.' && found_digit) {
			++c;
			if (c < (sizeof component_str)/sizeof(const char *)) {
				version_str[i] = '\0';
				component_str[c] = version_str + i + 1;
				found_digit = false;
			} else
				return OVAL_VERSION_INVALID;
		} else if (version_str[i] == '\0' && found_digit) {
			break;
		} else
			return OVAL_VERSION_INVALID;
	}

	for (i = 0; i <= c; ++i) {
		component_int[i] = strtol(component_str[i], NULL, 10);

		if (component_int[i] < 0 || component_int[i] > 255)
			return OVAL_VERSION_INVALID;
	}

	return \
		component_int[0] << 24 | \
		component_int[1] << 16 | \
		component_int[2] <<  8;
}

int oval_version_to_cstr(oval_version_t version, char *buffer, size_t buflen)
{
	uint8_t major, minor, patch;
	int s;

	major = oval_version_major(version);
	minor = oval_version_minor(version);
	patch = oval_version_patch(version);

	if (major == 0)
		return 1;

	if (patch != 0)
		s = snprintf(buffer, buflen, "%"PRIu8".%"PRIu8".%"PRIu8, major, minor, patch);
	else if (minor != 0)
		s = snprintf(buffer, buflen, "%"PRIu8".%"PRIu8, major, minor);
	else
		s = snprintf(buffer, buflen, "%"PRIu8, major);

	return s < 0 || (size_t)s >= buflen ? -1 : 0;
}

uint8_t oval_version_major(oval_version_t version)
{
	return (uint8_t)((version >> 24) & 0xFF);
}

uint8_t oval_version_minor(oval_version_t version)
{
	return (uint8_t)((version >> 16) & 0xFF);
}

uint8_t oval_version_patch(oval_version_t version)
{
	return (uint8_t)((version >> 8) & 0xFF);
}

int oval_version_cmp(oval_version_t v1, oval_version_t v2)
{
	return v1 == v2 ? 0 : v1 < v2 ? -1 : 1;
}<|MERGE_RESOLUTION|>--- conflicted
+++ resolved
@@ -1,11 +1,7 @@
-<<<<<<< HEAD
-#include <config.h>
-=======
 #ifdef HAVE_CONFIG_H
 #include <config.h>
 #endif
 
->>>>>>> 90414dfb
 #include <stdio.h>
 #include <stdbool.h>
 #include <stddef.h>
