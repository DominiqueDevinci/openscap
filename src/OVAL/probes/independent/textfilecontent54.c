/**
 * @file   textfilecontent54.c
 * @brief  textfilecontent54 probe
 * @author "Tomas Heinrich" <theinric@redhat.com>
 *
 * 2010/06/13 dkopecek@redhat.com
 *  This probe is able to process a textfilecontent54_object as defined in OVAL 5.4 and 5.5.
 *
 */

/*
 * Copyright 2009 Red Hat Inc., Durham, North Carolina.
 * All Rights Reserved.
 *
 * This library is free software; you can redistribute it and/or
 * modify it under the terms of the GNU Lesser General Public
 * License as published by the Free Software Foundation; either
 * version 2.1 of the License, or (at your option) any later version.
 *
 * This library is distributed in the hope that it will be useful,
 * but WITHOUT ANY WARRANTY; without even the implied warranty of
 * MERCHANTABILITY or FITNESS FOR A PARTICULAR PURPOSE.  See the GNU
 * Lesser General Public License for more details.
 *
 * You should have received a copy of the GNU Lesser General Public
 * License along with this library; if not, write to the Free Software
 * Foundation, Inc., 59 Temple Place, Suite 330, Boston, MA  02111-1307  USA
 *
 * Authors:
 *      "Tomas Heinrich" <theinric@redhat.com>
 */

#ifdef HAVE_CONFIG_H
#include <config.h>
#endif

#include <stdio.h>
#include <stdlib.h>
#include <string.h>
#include <errno.h>
#include <sys/stat.h>
#include <sys/types.h>
#include <fcntl.h>
#include <unistd.h>
#include <limits.h>
#include <pcre.h>

#include <seap.h>
#include <probe-api.h>
#include <probe/entcmp.h>
#include <probe/probe.h>
#include <probe/option.h>
#include <oval_fts.h>
#include <alloc.h>
#include "common/assume.h"
#include "common/debug_priv.h"

#define FILE_SEPARATOR '/'

oval_schema_version_t over;

static int get_substrings(char *str, int *ofs, pcre *re, int want_substrs, char ***substrings) {
	int i, ret, rc;
	int ovector[60], ovector_len = sizeof (ovector) / sizeof (ovector[0]);
	char **substrs;

	// todo: max match count check

	for (i = 0; i < ovector_len; ++i)
		ovector[i] = -1;

#if defined(__SVR4) && defined(__sun)
	rc = pcre_exec(re, NULL, str, strlen(str), *ofs, PCRE_NO_UTF8_CHECK, ovector, ovector_len);
#else
	rc = pcre_exec(re, NULL, str, strlen(str), *ofs, 0, ovector, ovector_len);
#endif

	if (rc < -1) {
		dE("Function pcre_exec() failed to match a regular expression with return code %d on string '%s'.", rc, str);
		return rc;
	} else if (rc == -1) {
		/* no match */
		return 0;
	}

	*ofs = (*ofs == ovector[1]) ? ovector[1] + 1 : ovector[1];

	if (!want_substrs) {
		/* just report successful match */
		return 1;
	}

	ret = 0;
	if (rc == 0) {
		/* vector too small */
		// todo: report partial results
		rc = ovector_len / 3;
	}

	substrs = malloc(rc * sizeof (char *));
	for (i = 0; i < rc; ++i) {
		int len;
		char *buf;

		if (ovector[2 * i] == -1)
			continue;
		len = ovector[2 * i + 1] - ovector[2 * i];
		buf = malloc(len + 1);
		memcpy(buf, str + ovector[2 * i], len);
		buf[len] = '\0';
		substrs[ret] = buf;
		++ret;
	}

	*substrings = substrs;

	return ret;
}
<<<<<<< HEAD
=======
#elif defined USE_REGEX_POSIX
static int get_substrings(char *str, int *ofs, regex_t *re, int want_substrs, char ***substrings) {
	int i, ret, rc;
	regmatch_t pmatch[40];
	int pmatch_len = sizeof (pmatch) / sizeof (pmatch[0]);
	char **substrs;

	rc = regexec(re, str + *ofs, pmatch_len, pmatch, 0);
	if (rc == REG_NOMATCH) {
		/* no match */
		return 0;
	}

	*ofs += (0 == pmatch[0].rm_eo) ? 1 : pmatch[0].rm_eo;

	if (!want_substrs) {
		/* just report successful match */
		return 1;
	}

	ret = 0;
	substrs = malloc(pmatch_len * sizeof (char *));
	for (i = 0; i < pmatch_len; ++i) {
		int len;
		char *buf;

		if (pmatch[i].rm_so == -1)
			continue;
		len = pmatch[i].rm_eo - pmatch[i].rm_so;
		buf = malloc(len + 1);
		memcpy(buf, str + pmatch[i].rm_so, len);
		buf[len] = '\0';
		substrs[ret] = buf;
		++ret;
	}

	*substrings = substrs;

	return ret;
}
#endif
>>>>>>> b3154ec2

static SEXP_t *create_item(const char *path, const char *filename, char *pattern,
			   int instance, char **substrs, int substr_cnt)
{
	int i;
	SEXP_t *item;
	SEXP_t *r0;
	SEXP_t *se_instance, *se_filepath;
	char *text;

        if (strlen(path) + strlen(filename) + 1 > PATH_MAX) {
                dE("path+filename too long");
                return (NULL);
        }

	if (oval_schema_version_cmp(over, OVAL_SCHEMA_VERSION(5.4)) < 0) {
		pattern = text = NULL;
		se_instance = NULL;
	} else {
		text = substrs[0];
		se_instance = SEXP_number_newu_64((int64_t) instance);
	}
	if (oval_schema_version_cmp(over, OVAL_SCHEMA_VERSION(5.6)) < 0) {
		se_filepath = NULL;
	} else {
		se_filepath = SEXP_string_newf("%s%c%s", path, FILE_SEPARATOR, filename);
	}

        item = probe_item_create(OVAL_INDEPENDENT_TEXT_FILE_CONTENT, NULL,
                                 "filepath", OVAL_DATATYPE_SEXP, se_filepath,
                                 "path",     OVAL_DATATYPE_STRING, path,
                                 "filename", OVAL_DATATYPE_STRING, filename,
                                 "pattern",  OVAL_DATATYPE_STRING, pattern,
                                 "instance", OVAL_DATATYPE_SEXP, se_instance,
                                 "line",     OVAL_DATATYPE_STRING, pattern,
                                 "text",     OVAL_DATATYPE_STRING, substrs[0],
                                 NULL);

	for (i = 1; i < substr_cnt; ++i) {
                probe_item_ent_add (item, "subexpression", NULL, r0 = SEXP_string_new (substrs[i], strlen (substrs[i])));
                SEXP_free (r0);
	}

	return item;
}

struct pfdata {
	char *pattern;
	int re_opts;
	SEXP_t *instance_ent;
        probe_ctx *ctx;
	pcre *compiled_regex;
};

static int process_file(const char *path, const char *file, void *arg)
{
	struct pfdata *pfd = (struct pfdata *) arg;
	int ret = 0, path_len, file_len, cur_inst = 0, fd = -1, substr_cnt,
		buf_size = 0, buf_used = 0, ofs = 0, buf_inc = 4096;
	char *whole_path = NULL, *buf = NULL;
	SEXP_t *next_inst = NULL;
	struct stat st;

	if (file == NULL)
		goto cleanup;

	path_len   = strlen(path);
	file_len   = strlen(file);
	whole_path = malloc(path_len + file_len + 2);

	memcpy(whole_path, path, path_len);

	if (whole_path[path_len - 1] != FILE_SEPARATOR) {
		whole_path[path_len] = FILE_SEPARATOR;
		++path_len;
	}

	memcpy(whole_path + path_len, file, file_len + 1);

	/*
	 * If stat() fails, don't report an error and just skip the file.
	 * This is an expected situation, because the fts_*() functions
	 * are called with the 'FTS_PHYSICAL' option. Normally, stumbling
	 * upon a symlink without a target would cause fts_read() to return
	 * the 'FTS_SLNONE' flag, but the 'FTS_PHYSICAL' option causes it
	 * to return 'FTS_SL' and the presence of a valid target has to
	 * be determined with stat().
	 */
	if (stat(whole_path, &st) == -1)
		goto cleanup;
	if (!S_ISREG(st.st_mode))
		goto cleanup;

	fd = open(whole_path, O_RDONLY);
	if (fd == -1) {
		SEXP_t *msg;

		msg = probe_msg_creatf(OVAL_MESSAGE_LEVEL_ERROR, "open(): '%s' %s.", whole_path, strerror(errno));
		probe_cobj_add_msg(probe_ctx_getresult(pfd->ctx), msg);
		SEXP_free(msg);
		probe_cobj_set_flag(probe_ctx_getresult(pfd->ctx), SYSCHAR_FLAG_ERROR);
		ret = -1;
		goto cleanup;
	}

	do {
		buf_size += buf_inc;
		buf = realloc(buf, buf_size);
		ret = read(fd, buf + buf_used, buf_inc);
		if (ret == -1) {
			SEXP_t *msg;

			msg = probe_msg_creatf(OVAL_MESSAGE_LEVEL_ERROR, "read(): '%s' %s.", whole_path, strerror(errno));
			probe_cobj_add_msg(probe_ctx_getresult(pfd->ctx), msg);
			SEXP_free(msg);
			probe_cobj_set_flag(probe_ctx_getresult(pfd->ctx), SYSCHAR_FLAG_ERROR);
			ret = -2;
			goto cleanup;
		}
		buf_used += ret;
	} while (ret == buf_inc);

	if (buf_used == buf_size)
		buf = realloc(buf, ++buf_size);
	buf[buf_used++] = '\0';

	do {
		char **substrs;
		int want_instance;

		next_inst = SEXP_number_newi_32(cur_inst + 1);

		if (probe_entobj_cmp(pfd->instance_ent, next_inst) == OVAL_RESULT_TRUE)
			want_instance = 1;
		else
			want_instance = 0;

		SEXP_free(next_inst);
		substr_cnt = get_substrings(buf, &ofs, pfd->compiled_regex, want_instance, &substrs);

		if (substr_cnt < 0) {
			SEXP_t *msg;
			msg = probe_msg_creatf(OVAL_MESSAGE_LEVEL_ERROR,
				"Regular expression pattern match failed in file %s with error %d.",
				whole_path, substr_cnt);
			probe_cobj_add_msg(probe_ctx_getresult(pfd->ctx), msg);
			SEXP_free(msg);
			probe_cobj_set_flag(probe_ctx_getresult(pfd->ctx), SYSCHAR_FLAG_ERROR);
			ret = -3;
			goto cleanup;
		}

		if (substr_cnt > 0) {
			++cur_inst;

			if (want_instance) {
				int k;
				SEXP_t *item;

				item = create_item(path, file, pfd->pattern,
						   cur_inst, substrs, substr_cnt);

                                probe_item_collect(pfd->ctx, item);

				for (k = 0; k < substr_cnt; ++k)
					free(substrs[k]);
				free(substrs);
			}
		}
	} while (substr_cnt > 0 && ofs < buf_used);

 cleanup:
	if (fd != -1)
		close(fd);
	free(buf);
	if (whole_path != NULL)
		free(whole_path);

	return ret;
}

void *probe_init(void)
{
  probe_setoption(PROBEOPT_OFFLINE_MODE_SUPPORTED, PROBE_OFFLINE_CHROOT);
  return NULL;
}

int probe_main(probe_ctx *ctx, void *arg)
{
	SEXP_t *path_ent, *file_ent, *inst_ent, *bh_ent, *patt_ent, *filepath_ent, *probe_in;
        SEXP_t *r0;
	/* char *i_val, *m_val, *s_val; */
	bool val;
	struct pfdata pfd;
	int ret = 0;
	int errorffset = -1;
	const char *error;
	OVAL_FTS    *ofts;
	OVAL_FTSENT *ofts_ent;

        (void)arg;

	memset(&pfd, 0, sizeof(pfd));

        probe_in = probe_ctx_getobject(ctx);

	over = probe_obj_get_platform_schema_version(probe_in);
        path_ent = probe_obj_getent(probe_in, "path",     1);
        file_ent = probe_obj_getent(probe_in, "filename", 1);
        inst_ent = probe_obj_getent(probe_in, "instance", 1);
        patt_ent = probe_obj_getent(probe_in, "pattern",  1);
        filepath_ent = probe_obj_getent(probe_in, "filepath",  1);
	bh_ent = probe_obj_getent(probe_in, "behaviors", 1);

        /* we want (path+filename or filepath) + instance + pattern*/
        if ( ((path_ent == NULL || file_ent == NULL) && filepath_ent==NULL) || 
             inst_ent==NULL || 
             patt_ent==NULL) {
                SEXP_free (patt_ent);
		ret = PROBE_ENOELM;
		goto cleanup;
        }

	/* get pattern from SEXP */
        SEXP_t *ent_val;
        ent_val = probe_ent_getval(patt_ent);
	pfd.pattern = SEXP_string_cstr(ent_val);
	assume_d(pfd.pattern != NULL, -1);
        SEXP_free(patt_ent);
        SEXP_free(ent_val);

        /* wtf?
	i_val = s_val = "0";
	m_val = "1";
        */

	/* reset filebehavior attributes if 'filepath' entity is used */
	if (filepath_ent != NULL && bh_ent != NULL) {
		SEXP_t *r1, *r2, *r3;
		r1 = r2 = r3 = NULL;
		if (probe_ent_attrexists(bh_ent, "ignore_case")) {
			r1 = probe_ent_getattrval(bh_ent, "ignore_case");
		}
		if (probe_ent_attrexists(bh_ent, "multiline")) {
			r2 = probe_ent_getattrval(bh_ent, "multiline");
		}
		if (probe_ent_attrexists(bh_ent, "singleline")) {
			r3 = probe_ent_getattrval(bh_ent, "singleline");
		}
		r0 = SEXP_list_new(NULL);
		SEXP_free(bh_ent);
		bh_ent = probe_ent_creat1("behaviors", r0, NULL);
		SEXP_free(r0);
		if (r1) {
			probe_ent_attr_add(bh_ent, "ignore_case", r1);
			SEXP_free(r1);
		}
		if (r2) {
			probe_ent_attr_add(bh_ent, "multiline", r2);
			SEXP_free(r2);
		}
		if (r3) {
			probe_ent_attr_add(bh_ent, "singleline", r3);
			SEXP_free(r3);
		}
	}

	probe_tfc54behaviors_canonicalize(&bh_ent);

	pfd.instance_ent = inst_ent;
        pfd.ctx          = ctx;
	pfd.re_opts = PCRE_UTF8;
	r0 = probe_ent_getattrval(bh_ent, "ignore_case");
	if (r0) {
		val = SEXP_string_getb(r0);
		SEXP_free(r0);
		if (val)
			pfd.re_opts |= PCRE_CASELESS;
	}
	r0 = probe_ent_getattrval(bh_ent, "multiline");
	if (r0) {
		val = SEXP_string_getb(r0);
		SEXP_free(r0);
		if (val)
			pfd.re_opts |= PCRE_MULTILINE;
	}
	r0 = probe_ent_getattrval(bh_ent, "singleline");
	if (r0) {
		val = SEXP_string_getb(r0);
		SEXP_free(r0);
		if (val)
			pfd.re_opts |= PCRE_DOTALL;
	}

	pfd.compiled_regex = pcre_compile(pfd.pattern, pfd.re_opts, &error,
					  &errorffset, NULL);
	if (pfd.compiled_regex == NULL) {
		SEXP_t *msg;

		msg = probe_msg_creatf(OVAL_MESSAGE_LEVEL_ERROR, "pcre_compile() '%s' %s.", pfd.pattern, error);
		probe_cobj_add_msg(probe_ctx_getresult(pfd.ctx), msg);
		SEXP_free(msg);
		probe_cobj_set_flag(probe_ctx_getresult(pfd.ctx), SYSCHAR_FLAG_ERROR);
		goto cleanup;
	}
	if ((ofts = oval_fts_open(path_ent, file_ent, filepath_ent, bh_ent, probe_ctx_getresult(ctx))) != NULL) {
		while ((ofts_ent = oval_fts_read(ofts)) != NULL) {
			if (ofts_ent->fts_info == FTS_F
			    || ofts_ent->fts_info == FTS_SL) {
				// todo: handle return code
				process_file(ofts_ent->path, ofts_ent->file, &pfd);
			}
			oval_ftsent_free(ofts_ent);
		}

		oval_fts_close(ofts);
	}

 cleanup:
        SEXP_free(file_ent);
        SEXP_free(path_ent);
        SEXP_free(inst_ent);
        SEXP_free(bh_ent);
        SEXP_free(filepath_ent);
	if (pfd.pattern != NULL)
<<<<<<< HEAD
		oscap_free(pfd.pattern);
=======
		free(pfd.pattern);
#if defined USE_REGEX_PCRE
>>>>>>> b3154ec2
	if (pfd.compiled_regex != NULL)
		pcre_free(pfd.compiled_regex);
	return ret;
}<|MERGE_RESOLUTION|>--- conflicted
+++ resolved
@@ -116,50 +116,6 @@
 
 	return ret;
 }
-<<<<<<< HEAD
-=======
-#elif defined USE_REGEX_POSIX
-static int get_substrings(char *str, int *ofs, regex_t *re, int want_substrs, char ***substrings) {
-	int i, ret, rc;
-	regmatch_t pmatch[40];
-	int pmatch_len = sizeof (pmatch) / sizeof (pmatch[0]);
-	char **substrs;
-
-	rc = regexec(re, str + *ofs, pmatch_len, pmatch, 0);
-	if (rc == REG_NOMATCH) {
-		/* no match */
-		return 0;
-	}
-
-	*ofs += (0 == pmatch[0].rm_eo) ? 1 : pmatch[0].rm_eo;
-
-	if (!want_substrs) {
-		/* just report successful match */
-		return 1;
-	}
-
-	ret = 0;
-	substrs = malloc(pmatch_len * sizeof (char *));
-	for (i = 0; i < pmatch_len; ++i) {
-		int len;
-		char *buf;
-
-		if (pmatch[i].rm_so == -1)
-			continue;
-		len = pmatch[i].rm_eo - pmatch[i].rm_so;
-		buf = malloc(len + 1);
-		memcpy(buf, str + pmatch[i].rm_so, len);
-		buf[len] = '\0';
-		substrs[ret] = buf;
-		++ret;
-	}
-
-	*substrings = substrs;
-
-	return ret;
-}
-#endif
->>>>>>> b3154ec2
 
 static SEXP_t *create_item(const char *path, const char *filename, char *pattern,
 			   int instance, char **substrs, int substr_cnt)
@@ -485,12 +441,7 @@
         SEXP_free(bh_ent);
         SEXP_free(filepath_ent);
 	if (pfd.pattern != NULL)
-<<<<<<< HEAD
-		oscap_free(pfd.pattern);
-=======
 		free(pfd.pattern);
-#if defined USE_REGEX_PCRE
->>>>>>> b3154ec2
 	if (pfd.compiled_regex != NULL)
 		pcre_free(pfd.compiled_regex);
 	return ret;
