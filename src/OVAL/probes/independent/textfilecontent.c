/**
 * @file   textfilecontent.c
 * @brief  textfilecontent probe
 * @author "Tomas Heinrich" <theinric@redhat.com>
 *
 * 2010/06/13 dkopecek@redhat.com
 *  This probe is able to process a textfilecontent_object as defined in OVAL 5.4 and 5.5.
 *
 */

/*
 * Copyright 2010 Red Hat Inc., Durham, North Carolina.
 * All Rights Reserved.
 *
 * This library is free software; you can redistribute it and/or
 * modify it under the terms of the GNU Lesser General Public
 * License as published by the Free Software Foundation; either
 * version 2.1 of the License, or (at your option) any later version.
 *
 * This library is distributed in the hope that it will be useful,
 * but WITHOUT ANY WARRANTY; without even the implied warranty of
 * MERCHANTABILITY or FITNESS FOR A PARTICULAR PURPOSE.  See the GNU
 * Lesser General Public License for more details.
 *
 * You should have received a copy of the GNU Lesser General Public
 * License along with this library; if not, write to the Free Software
 * Foundation, Inc., 59 Temple Place, Suite 330, Boston, MA  02111-1307  USA
 *
 * Authors:
 *      "Tomas Heinrich" <theinric@redhat.com>
 */

/*
 * textfilecontent probe:
 *
 *  textfilecontent_object
 *    textfilecontentbehaviors behaviors
 *    string path
 *    string filename
 *    string line
 *
 *  textfilecontent_item
 *    attrs
 *      id
 *      status_enum status
 *    string path
 *    string filename
 *    string pattern
 *    int instance
 *    string line
 *    string text
 *    [0..*] anytype subexpression
 */

#ifdef HAVE_CONFIG_H
#include <config.h>
#endif

#include <stdio.h>
#include <string.h>
#include <sys/stat.h>
#include <sys/types.h>
#include <fcntl.h>
#include <limits.h>
#include <pcre.h>

#include <seap.h>
#include <probe-api.h>
#include <probe/entcmp.h>
#include <probe/probe.h>
#include <probe/option.h>
#include <oval_fts.h>
#include <alloc.h>
#include "common/assume.h"
#include "common/debug_priv.h"

#define FILE_SEPARATOR '/'

oval_schema_version_t over;

static int get_substrings(char *str, pcre *re, int want_substrs, char ***substrings) {
	int i, ret, rc;
	int ovector[60], ovector_len = sizeof (ovector) / sizeof (ovector[0]);

	// todo: max match count check

	for (i = 0; i < ovector_len; ++i)
		ovector[i] = -1;

	rc = pcre_exec(re, NULL, str, strlen(str), 0, 0,
		       ovector, ovector_len);

	if (rc < -1) {
		return -1;
	} else if (rc == -1) {
		/* no match */
		return 0;
	} else if(!want_substrs) {
		/* just report successful match */
		return 1;
	}

	char **substrs;

	ret = 0;
	if (rc == 0) {
		/* vector too small */
		rc = ovector_len / 3;
	}

	substrs = malloc(rc * sizeof (char *));
	for (i = 0; i < rc; ++i) {
		int len;
		char *buf;

		if (ovector[2 * i] == -1)
			continue;
		len = ovector[2 * i + 1] - ovector[2 * i];
		buf = malloc(len + 1);
		memcpy(buf, str + ovector[2 * i], len);
		buf[len] = '\0';
		substrs[ret] = buf;
		++ret;
	}
	/*
	  if (ret < rc)
	  substrs = realloc(substrs, ret * sizeof (char *));
	*/
	*substrings = substrs;

	return ret;
}
<<<<<<< HEAD
=======
#elif defined USE_REGEX_POSIX
static int get_substrings(char *str, regex_t *re, int want_substrs, char ***substrings) {
	int i, ret, rc;
	regmatch_t pmatch[40];
	int pmatch_len = sizeof (pmatch) / sizeof (pmatch[0]);

	rc = regexec(re, str, pmatch_len, pmatch, 0);
	if (rc == REG_NOMATCH) {
		/* no match */
		return 0;
	} else if (!want_substrs) {
		/* just report successful match */
		return 1;
	}

	char **substrs;

	ret = 0;
	substrs = malloc(pmatch_len * sizeof (char *));
	for (i = 0; i < pmatch_len; ++i) {
		int len;
		char *buf;

		if (pmatch[i].rm_so == -1)
			continue;
		len = pmatch[i].rm_eo - pmatch[i].rm_so;
		buf = malloc(len + 1);
		memcpy(buf, str + pmatch[i].rm_so, len);
		buf[len] = '\0';
		substrs[ret] = buf;
		++ret;
	}

	/*
	  if (ret < pmatch_len)
	  substrs = realloc(substrs, ret * sizeof (char *));
	*/
	*substrings = substrs;

	return ret;
}
#endif
>>>>>>> b3154ec2

static SEXP_t *create_item(const char *path, const char *filename, char *pattern,
			   int instance, char **substrs, int substr_cnt)
{
	int i;
	SEXP_t *item;
        SEXP_t *r0;
	SEXP_t *se_instance, *se_filepath;
	char *text;

        if (strlen(path) + strlen(filename) + 1 > PATH_MAX) {
                dE("path+filename too long");
                return (NULL);
        }

	if (oval_schema_version_cmp(over, OVAL_SCHEMA_VERSION(5.4)) < 0) {
		pattern = text = NULL;
		se_instance = NULL;
	} else {
		text = substrs[0];
		se_instance = SEXP_number_newu_64((int64_t) instance);
	}
	if (oval_schema_version_cmp(over, OVAL_SCHEMA_VERSION(5.6)) < 0) {
		se_filepath = NULL;
	} else {
		se_filepath = SEXP_string_newf("%s%c%s", path, FILE_SEPARATOR, filename);
	}

        item = probe_item_create(OVAL_INDEPENDENT_TEXT_FILE_CONTENT, NULL,
                                 "filepath", OVAL_DATATYPE_SEXP, se_filepath,
                                 "path",     OVAL_DATATYPE_STRING, path,
                                 "filename", OVAL_DATATYPE_STRING, filename,
                                 "pattern",  OVAL_DATATYPE_STRING, pattern,
                                 "instance", OVAL_DATATYPE_SEXP, se_instance,
                                 "line",     OVAL_DATATYPE_STRING, pattern,
                                 "text",     OVAL_DATATYPE_STRING, substrs[0],
                                 NULL);

	for (i = 1; i < substr_cnt; ++i) {
                probe_item_ent_add (item, "subexpression", NULL, r0 = SEXP_string_new (substrs[i], strlen (substrs[i])));
                SEXP_free (r0);
	}

	return item;
}

struct pfdata {
	char *pattern;
	SEXP_t *filename_ent;
        probe_ctx *ctx;
};

static int process_file(const char *path, const char *filename, void *arg)
{
	struct pfdata *pfd = (struct pfdata *) arg;
	int ret = 0, path_len, filename_len;
	char *whole_path = NULL;
	FILE *fp = NULL;
	struct stat st;

// todo: move to probe_main()?
	int erroffset = -1;
	pcre *re = NULL;
	const char *error;

	re = pcre_compile(pfd->pattern, PCRE_UTF8, &error, &erroffset, NULL);
	if (re == NULL) {
		return -1;
	}

	if (filename == NULL)
		goto cleanup;

	path_len = strlen(path);
	filename_len = strlen(filename);
	whole_path = malloc(path_len + filename_len + 2);
	memcpy(whole_path, path, path_len);
	if (whole_path[path_len - 1] != FILE_SEPARATOR) {
		whole_path[path_len] = FILE_SEPARATOR;
		++path_len;
	}
	memcpy(whole_path + path_len, filename, filename_len + 1);

	/*
	 * If stat() fails, don't report an error and just skip the file.
	 * This is an expected situation, because the fts_*() functions
	 * are called with the 'FTS_PHYSICAL' option. Normally, stumbling
	 * upon a symlink without a target would cause fts_read() to return
	 * the 'FTS_SLNONE' flag, but the 'FTS_PHYSICAL' option causes it
	 * to return 'FTS_SL' and the presence of a valid target has to
	 * be determined with stat().
	 */
	if (stat(whole_path, &st) == -1)
		goto cleanup;
	if (!S_ISREG(st.st_mode))
		goto cleanup;

	fp = fopen(whole_path, "rb");
	if (fp == NULL) {
		ret = -2;
		goto cleanup;
	}

	int cur_inst = 0;
	char line[4096];

	while (fgets(line, sizeof(line), fp) != NULL) {
		char **substrs;
		int substr_cnt;

		substr_cnt = get_substrings(line, re, 1, &substrs);
		if (substr_cnt > 0) {
			int k;
			SEXP_t *item;

			++cur_inst;
			item = create_item(path, filename, pfd->pattern,
					   cur_inst, substrs, substr_cnt);

                        probe_item_collect(pfd->ctx, item);

			for (k = 0; k < substr_cnt; ++k)
				free(substrs[k]);
			free(substrs);
		}
	}

 cleanup:
	if (fp != NULL)
		fclose(fp);
	if (whole_path != NULL)
		free(whole_path);
	if (re != NULL)
		pcre_free(re);

	return ret;
}

void *probe_init(void)
{
	probe_setoption(PROBEOPT_OFFLINE_MODE_SUPPORTED, PROBE_OFFLINE_CHROOT);
	return NULL;
}

int probe_main(probe_ctx *ctx, void *arg)
{
	SEXP_t *path_ent, *filename_ent, *line_ent, *behaviors_ent, *filepath_ent, *probe_in;
	char *pattern;

	OVAL_FTS    *ofts;
	OVAL_FTSENT *ofts_ent;

        (void)arg;

        probe_in = probe_ctx_getobject(ctx);

	over = probe_obj_get_platform_schema_version(probe_in);
	path_ent = probe_obj_getent(probe_in, "path",     1);
	filename_ent = probe_obj_getent(probe_in, "filename", 1);
	line_ent = probe_obj_getent(probe_in, "line",  1);
	filepath_ent = probe_obj_getent(probe_in, "filepath",  1);
	behaviors_ent = probe_obj_getent(probe_in, "behaviors", 1);

        if ( ((path_ent == NULL || filename_ent == NULL) && filepath_ent==NULL) ||
	     line_ent==NULL ) {
		SEXP_free (path_ent);
		SEXP_free (filename_ent);
		SEXP_free (line_ent);
		SEXP_free (filepath_ent);
		SEXP_free (behaviors_ent);
		return PROBE_ENOELM;
	}

	/* get pattern from SEXP */
	SEXP_t *ent_val;
	ent_val = probe_ent_getval(line_ent);
	pattern = SEXP_string_cstr(ent_val);
	assume_d(pattern != NULL, -1);
	SEXP_vfree(line_ent, ent_val, NULL);

        /* behaviours are not important if filepath is used */
        if(filepath_ent != NULL && behaviors_ent != NULL) {
                SEXP_free (behaviors_ent);
                behaviors_ent = NULL;
	}

	probe_filebehaviors_canonicalize(&behaviors_ent);

	struct pfdata pfd;

	pfd.pattern = pattern;
	pfd.filename_ent = filename_ent;
	pfd.ctx = ctx;

	if ((ofts = oval_fts_open(path_ent, filename_ent, filepath_ent, behaviors_ent, probe_ctx_getresult(ctx))) != NULL) {
		while ((ofts_ent = oval_fts_read(ofts)) != NULL) {
			if (ofts_ent->fts_info == FTS_F
			    || ofts_ent->fts_info == FTS_SL) {
				// todo: handle return code
				process_file(ofts_ent->path, ofts_ent->file, &pfd);
			}
			oval_ftsent_free(ofts_ent);
		}

		oval_fts_close(ofts);
	}

	SEXP_free(path_ent);
	SEXP_free(filename_ent);
	SEXP_free(behaviors_ent);
	SEXP_free(filepath_ent);
	free(pattern);

	return 0;
}
<|MERGE_RESOLUTION|>--- conflicted
+++ resolved
@@ -130,51 +130,6 @@
 
 	return ret;
 }
-<<<<<<< HEAD
-=======
-#elif defined USE_REGEX_POSIX
-static int get_substrings(char *str, regex_t *re, int want_substrs, char ***substrings) {
-	int i, ret, rc;
-	regmatch_t pmatch[40];
-	int pmatch_len = sizeof (pmatch) / sizeof (pmatch[0]);
-
-	rc = regexec(re, str, pmatch_len, pmatch, 0);
-	if (rc == REG_NOMATCH) {
-		/* no match */
-		return 0;
-	} else if (!want_substrs) {
-		/* just report successful match */
-		return 1;
-	}
-
-	char **substrs;
-
-	ret = 0;
-	substrs = malloc(pmatch_len * sizeof (char *));
-	for (i = 0; i < pmatch_len; ++i) {
-		int len;
-		char *buf;
-
-		if (pmatch[i].rm_so == -1)
-			continue;
-		len = pmatch[i].rm_eo - pmatch[i].rm_so;
-		buf = malloc(len + 1);
-		memcpy(buf, str + pmatch[i].rm_so, len);
-		buf[len] = '\0';
-		substrs[ret] = buf;
-		++ret;
-	}
-
-	/*
-	  if (ret < pmatch_len)
-	  substrs = realloc(substrs, ret * sizeof (char *));
-	*/
-	*substrings = substrs;
-
-	return ret;
-}
-#endif
->>>>>>> b3154ec2
 
 static SEXP_t *create_item(const char *path, const char *filename, char *pattern,
 			   int instance, char **substrs, int substr_cnt)
