--- conflicted
+++ resolved
@@ -108,16 +108,11 @@
         ofts = oval_fts_open_prefixed(NULL, path_entity, filename_entity, NULL, bh_entity, probe_ctx_getresult(ctx));
 
         if (ofts == NULL) {
-<<<<<<< HEAD
-                dE("oval_fts_open(%s, %s) failed", PROC_SYS_DIR, ".\\+");
+                dE("oval_fts_open_prefixed(%s, %s) failed", PROC_SYS_DIR, ".\\+");
 		SEXP_free(path_entity);
 		SEXP_free(filename_entity);
 		SEXP_free(bh_entity);
 		SEXP_free(name_entity);
-=======
-                dE("oval_fts_open_prefixed(%s, %s) failed", PROC_SYS_DIR, ".\\+");
-                SEXP_vfree(path_entity, filename_entity, bh_entity, name_entity, NULL);
->>>>>>> cbfc2592
 
                 return (PROBE_EFATAL);
         }
