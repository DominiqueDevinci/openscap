--- conflicted
+++ resolved
@@ -47,12 +47,8 @@
 	SEXP_t *probe_res, *obj, *oid;
 	int     probe_ret;
 
-<<<<<<< HEAD
+	pthread_setname_np(pthread_self(), "probe_worker");
 	dD("handling SEAP message ID %u\n", pair->pth->sid);
-=======
-	pthread_setname_np(pthread_self(), "probe_worker");
-	dI("handling SEAP message ID %u\n", pair->pth->sid);
->>>>>>> 1b0b9c4d
 	//
 	probe_ret = -1;
 	probe_res = pair->pth->msg_handler(pair->probe, pair->pth->msg, &probe_ret);
