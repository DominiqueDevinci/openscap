/*
 * Copyright 2011 Red Hat Inc., Durham, North Carolina.
 * All Rights Reserved.
 *
 * This library is free software; you can redistribute it and/or
 * modify it under the terms of the GNU Lesser General Public
 * License as published by the Free Software Foundation; either
 * version 2.1 of the License, or (at your option) any later version.
 *
 * This library is distributed in the hope that it will be useful, 
 * but WITHOUT ANY WARRANTY; without even the implied warranty of
 * MERCHANTABILITY or FITNESS FOR A PARTICULAR PURPOSE.  See the GNU
 * Lesser General Public License for more details.
 *
 * You should have received a copy of the GNU Lesser General Public
 * License along with this library; if not, write to the Free Software 
 * Foundation, Inc., 59 Temple Place, Suite 330, Boston, MA  02111-1307  USA
 *
 * Authors:
 *      Daniel Kopecek <dkopecek@redhat.com>
 */

#ifdef HAVE_CONFIG_H
#include <config.h>
#endif

#include <seap.h>
#include <stdlib.h>
#include <string.h>
#include <pthread.h>
#include <errno.h>

#include "probe-api.h"
#include "common/debug_priv.h"
#include "common/assume.h"
#include "entcmp.h"

#include "worker.h"

extern bool  OSCAP_GSYM(varref_handling);
extern void *OSCAP_GSYM(probe_arg);

void *probe_worker_runfn(void *arg)
{
	probe_pwpair_t *pair = (probe_pwpair_t *)arg;

	SEXP_t *probe_res, *obj, *oid;
	int     probe_ret;

	pthread_setname_np(pthread_self(), "probe_worker");
<<<<<<< HEAD
	dD("handling SEAP message ID %u\n", pair->pth->sid);
=======
	dI("handling SEAP message ID %u", pair->pth->sid);
>>>>>>> d0f5524c
	//
	probe_ret = -1;
	probe_res = pair->pth->msg_handler(pair->probe, pair->pth->msg, &probe_ret);
	//
<<<<<<< HEAD
	dD("handler result = %p, return code = %d\n", probe_res, probe_ret);
=======
	dI("handler result = %p, return code = %d", probe_res, probe_ret);
>>>>>>> d0f5524c

	/* Assuming that the red-black tree API is doing locking for us... */
	if (rbt_i32_del(pair->probe->workers, pair->pth->sid, NULL) != 0) {
		dW("thread not found in the probe thread tree, probably canceled by an external signal");
		/*
		 * XXX: this is a possible deadlock; we can't send anything from
		 * here because the signal handler replied to the message
		 */
		arg = NULL;

                SEAP_msg_free(pair->pth->msg);
                SEXP_free(probe_res);
                oscap_free(pair);

                return (NULL);
	} else {
                SEXP_t *items;

<<<<<<< HEAD
		dD("probe thread deleted\n");
=======
		dI("probe thread deleted");
>>>>>>> d0f5524c

		obj = SEAP_msg_get(pair->pth->msg);
		oid = probe_obj_getattrval(obj, "id");
                items = probe_cobj_get_items(probe_res);

                if (items != NULL) {
                        SEXP_list_sort(items, SEXP_refcmp);
                        SEXP_free(items);
                }

		if (probe_rcache_sexp_add(pair->probe->rcache, oid, probe_res) != 0) {
			/* TODO */
			abort();
		}

		SEXP_vfree(obj, oid, NULL);
	}

	if (probe_ret != 0) {
		/*
		 * Something bad happened. A hint of the cause is stored as a error code in
		 * probe_ret (should be). We'll send it to the library using a SEAP error packet.
		 */
		if (SEAP_replyerr(pair->probe->SEAP_ctx, pair->probe->sd, pair->pth->msg, probe_ret) == -1) {
			int ret = errno;

			dE("An error ocured while sending error status. errno=%u, %s.", errno, strerror(errno));
			SEXP_free(probe_res);

			/* FIXME */
			exit(ret);
		}
		SEXP_free(probe_res);
	} else {
		SEAP_msg_t *seap_reply;
		/*
		 * OK, the probe actually returned something, let's send it to the library.
		 */
		seap_reply = SEAP_msg_new();
		SEAP_msg_set(seap_reply, probe_res);

		if (SEAP_reply(pair->probe->SEAP_ctx, pair->probe->sd, seap_reply, pair->pth->msg) == -1) {
			int ret = errno;

			SEAP_msg_free(seap_reply);
			SEXP_free(probe_res);

			exit(ret);
		}

		SEAP_msg_free(seap_reply);
                SEXP_free(probe_res);
	}

        SEAP_msg_free(pair->pth->msg);
        oscap_free(pair->pth);
	oscap_free(pair);
	pthread_detach(pthread_self());

	return (NULL);
}

probe_worker_t *probe_worker_new(void)
{
	probe_worker_t *pth = oscap_talloc(probe_worker_t);

	pth->sid = 0;
	pth->tid = 0;
	pth->msg_handler = NULL;
	pth->msg = NULL;

	return (pth);
}

struct probe_varref_ctx {
	SEXP_t *pi2;
	unsigned int ent_cnt;
	struct probe_varref_ctx_ent *ent_lst;
};

struct probe_varref_ctx_ent {
	SEXP_t *ent_name_sref;
	unsigned int val_cnt;
	unsigned int next_val_idx;
};

static void probe_varref_destroy_ctx(struct probe_varref_ctx *ctx);

static int probe_varref_create_ctx(const SEXP_t *probe_in, SEXP_t *varrefs, struct probe_varref_ctx **octx)
{
	unsigned int i, ent_cnt, val_cnt;
	SEXP_t *ent_name, *ent, *varref, *val_lst;
	SEXP_t *r0, *r1, *r2, *r3;
	SEXP_t *vid, *vidx_name, *vidx_val;
	struct probe_varref_ctx *ctx;

	/* varref_cnt = SEXP_number_getu_32(r0 = SEXP_list_nth(varrefs, 2)); */
	ent_cnt = SEXP_number_getu_32(r1 = SEXP_list_nth(varrefs, 3));
	SEXP_free(r1);

	ctx = oscap_talloc (struct probe_varref_ctx);
	ctx->pi2 = SEXP_softref((SEXP_t *)probe_in);
	ctx->ent_cnt = ent_cnt;
	ctx->ent_lst = oscap_alloc(ent_cnt * sizeof (ctx->ent_lst[0]));

	vidx_name = SEXP_string_new(":val_idx", 8);
	vidx_val = SEXP_number_newu(0);

	/* entities that use var_refs are stored at the begining of an object */
	for (i = 0; i < ent_cnt; ++i) {
		/*
		 * add variable values to entities and insert
		 * them into the new probe_in object
		 */
		r0 = SEXP_list_nth(ctx->pi2, i + 2);
		vid = probe_ent_getattrval(r0, "var_ref");
		r1 = SEXP_list_first(r0);
		r2 = SEXP_list_first(r1);

		r3 = SEXP_list_new(r2, vidx_name, vidx_val, NULL);
		SEXP_free(r0);
		r0 = SEXP_list_rest(r1);
		ent_name = SEXP_list_join(r3, r0);
		SEXP_vfree(r0, r1, r2, r3, NULL);

		SEXP_sublist_foreach(varref, varrefs, 4, SEXP_LIST_END) {
			r0 = SEXP_list_first(varref);
			if (!SEXP_string_cmp(vid, r0)) {
				SEXP_free(r0);
				break;
			}
			SEXP_free(r0);
		}

		if (varref == NULL) {
			char *var_id = SEXP_string_cstr(vid);
			dE("Unexpected error: variable id \"%s\" not found in varrefs.", var_id);
			free(var_id);
			SEXP_vfree(vid, ent_name, vidx_name, vidx_val, NULL);
			probe_varref_destroy_ctx(ctx);
			return -1;
		}

		SEXP_free(vid);

		r0 = SEXP_list_nth(varref, 2);
		val_cnt = SEXP_number_getu_32(r0);
		val_lst = SEXP_list_nth(varref, 3);
		SEXP_vfree(varref, r0, NULL);

		ent = SEXP_list_new(ent_name, val_lst, NULL);
		SEXP_vfree(ent_name, val_lst, NULL);

		r0 = SEXP_list_replace(ctx->pi2, i + 2, ent);
		SEXP_vfree(r0, ent, NULL);

		r0 = SEXP_listref_nth(ctx->pi2, i + 2);
		ctx->ent_lst[i].ent_name_sref = SEXP_listref_first(r0);
		SEXP_free(r0);
		ctx->ent_lst[i].val_cnt = val_cnt;
		ctx->ent_lst[i].next_val_idx = 0;
	}

	SEXP_vfree(vidx_name, vidx_val, NULL);

	*octx = ctx;

	return 0;
}

static void probe_varref_destroy_ctx(struct probe_varref_ctx *ctx)
{
	struct probe_varref_ctx_ent *ent, *ent_end;

	SEXP_free(ctx->pi2);

	ent = ctx->ent_lst;
	ent_end = ent + ctx->ent_cnt;

	while (ent != ent_end) {
		SEXP_free(ent->ent_name_sref);
		++ent;
	}

	free(ctx->ent_lst);
	free(ctx);
}

static int probe_varref_iterate_ctx(struct probe_varref_ctx *ctx)
{
	unsigned int val_cnt, *next_val_idx;
	SEXP_t *ent_name_sref;
	SEXP_t *r0, *r1, *r2;
	struct probe_varref_ctx_ent *ent, *ent_end;

	ent = ctx->ent_lst;
	ent_end = ent + ctx->ent_cnt;
	val_cnt = ent->val_cnt;
	next_val_idx = &ent->next_val_idx;
	ent_name_sref = ent->ent_name_sref;

	r0 = SEXP_number_newu(0);

	while (++(*next_val_idx) >= val_cnt) {
		if (++ent == ent_end) {
			SEXP_free(r0);
			return 0;
		}

		*next_val_idx = 0;
		r1 = SEXP_list_replace(ent_name_sref, 3, r0);
		SEXP_free(r1);

		val_cnt = ent->val_cnt;
		next_val_idx = &ent->next_val_idx;
		ent_name_sref = ent->ent_name_sref;
	}
	r1 = SEXP_list_replace(ent_name_sref, 3, r2 = SEXP_number_newu(*next_val_idx));
	SEXP_vfree(r0, r1, r2, NULL);

	return 1;
}

#define MAX_EVAL_DEPTH 8 /**< maximum recursion depth for set evaluation */

/**
 * Fetch states from the library. This function performs the state fetch operation
 * that is used by the set evaluation function to fetch states that aren't available
 * in the probe cache. The operation is implemented using a remote synchronous SEAP
 * command. The fetched states are added to the probe cache by this function.
 *
 * @param id_list list of requested state ids
 * @retval list list of fetched states, the possition in the list corresponds to the
 *              possition in the id_list
 * @retval NULL on failure or when some of the ids do not refer to existing states in
 *              the associated OVAL document
 */
static SEXP_t *probe_ste_fetch(probe_t *probe, SEXP_t *id_list)
{
	SEXP_t *res, *ste, *id;
	uint32_t i_len, r_len;

	i_len = SEXP_list_length(id_list);

	if (i_len == 0)
		return SEXP_list_new(NULL);

	res = SEAP_cmd_exec(probe->SEAP_ctx, probe->sd, 0, PROBECMD_STE_FETCH, id_list, SEAP_CMDTYPE_SYNC, NULL, NULL);

	r_len = SEXP_list_length(res);

	if (i_len != r_len) {
		SEXP_free(res);
		return (NULL);
	}

	for (; i_len > 0; --i_len) {
		ste = SEXP_list_nth(res, i_len);
		id  = SEXP_list_nth(id_list, i_len);

		_A(id != NULL);
		_A(ste != NULL);

		if (probe_rcache_sexp_add(probe->rcache, id, ste) != 0) {

			SEXP_free(res);
			SEXP_free(ste);
			SEXP_free(id);

			return (NULL);
		}

		SEXP_free(ste);
		SEXP_free(id);
	}

	return (res);
}

/**
 * Evaluate an OVAL object identified by its id. Using a remote
 * synchronous SEAP command, this function executes evaluation of an
 * OVAL object which results weren't found in the probe cache. This
 * indirectly spawns a new thread in the probe process which evaluates
 * the object and stores the result in the probe cache. That result is
 * not send to the library because it doesn't know how to handle
 * it. Instead, the result is fetched by this function from the cache
 * and returned to the caller.
 * @param id the id of the OVAL object to be evaluated
 * @return the result of the evaluation of the object or NULL on failure
 */
static SEXP_t *probe_obj_eval(probe_t *probe, SEXP_t *id)
{
	SEXP_t *res, *rid;

	res = SEAP_cmd_exec(probe->SEAP_ctx, probe->sd, 0, PROBECMD_OBJ_EVAL, id, SEAP_CMDTYPE_SYNC, NULL, NULL);

	rid = SEXP_list_first(res);
	assume_r(SEXP_string_cmp(id, rid) == 0, NULL);
	SEXP_vfree(res, rid, NULL);

	return probe_rcache_sexp_get(probe->rcache, id);
}

static SEXP_t *probe_prepare_filters(probe_t *probe, SEXP_t *obj)
{
	SEXP_t *filters;
	int i;

	filters = SEXP_list_new(NULL);

	for (i = 1; ; ++i) {
		SEXP_t *of, *f, *ste, *ste_id, *act;

		of = probe_obj_getent(obj, "filter", i);

		if (of == NULL)
			break;

		act = probe_ent_getattrval(of, "action");
		ste_id = probe_ent_getval(of);
		ste = probe_rcache_sexp_get(probe->rcache, ste_id);

		if (ste == NULL) {
			SEXP_t *r0, *r1;

			r0  = SEXP_list_new(ste_id, NULL);
			r1  = probe_ste_fetch(probe, r0);
			ste = SEXP_list_first(r1);

			SEXP_vfree(r0, r1, NULL);
		}
		SEXP_vfree(of, ste_id, NULL);

		f = SEXP_list_new(act, ste, NULL);
		SEXP_list_add(filters, f);
		SEXP_vfree(act, ste, f, NULL);
	}

	return filters;
}

/**
 * Combine two collections of items using an operation.
 * @param cobj1 item collection
 * @param cobj2 item collection
 * @param op operation
 * @return the result of the operation
 */
static SEXP_t *probe_set_combine(SEXP_t *cobj0, SEXP_t *cobj1, oval_setobject_operation_t op)
{
        SEXP_t *set0, *set1, *res_cobj, *cobj0_mask, *cobj1_mask, *res_mask;
        register int cmp;
        register SEXP_t *item0, *item1, *res;
        register SEXP_list_it *sit0, *sit1;
	oval_syschar_collection_flag_t res_flag;

	if (cobj0 == NULL)
		return SEXP_ref(cobj1);
	if (cobj1 == NULL)
		return SEXP_ref(cobj0);

        set0 = probe_cobj_get_items(cobj0);
        set1 = probe_cobj_get_items(cobj1);
        cobj0_mask = probe_cobj_get_mask(cobj0);
        cobj1_mask = probe_cobj_get_mask(cobj1);

        /* prepare storage for results */
        res = SEXP_list_new(NULL);
        res_flag = probe_cobj_combine_flags(probe_cobj_get_flag(cobj0),
                                            probe_cobj_get_flag(cobj1), op);
        res_mask = SEXP_list_join(cobj0_mask, cobj1_mask);

        /* prepare iterators & first items */
        sit0  = SEXP_list_it_new(set0);
        sit1  = SEXP_list_it_new(set1);
        item0 = SEXP_list_it_next(sit0);
        item1 = SEXP_list_it_next(sit1);

        /* perform the set operation */
        switch(op) {
        case OVAL_SET_OPERATION_UNION:
                while (item0 != NULL && item1 != NULL) {
                        cmp = SEXP_refcmp(item0, item1);

                        if (cmp < 0) {
                                SEXP_list_add(res, item0);
                                item0 = SEXP_list_it_next(sit0);
                        } else if (cmp > 0) {
                                SEXP_list_add(res, item1);
                                item1 = SEXP_list_it_next(sit1);
                        } else {
                                SEXP_list_add(res, item0);
                                item0 = SEXP_list_it_next(sit0);
                                item1 = SEXP_list_it_next(sit1);
                        }
                }

                if (item0 != NULL) {
                        do {
                                SEXP_list_add(res, item0);
                        } while((item0 = SEXP_list_it_next(sit0)) != NULL);
                } else if (item1 != NULL) {
                        do {
                                SEXP_list_add(res, item1);
                        } while((item1 = SEXP_list_it_next(sit1)) != NULL);
                }

                break;
        case OVAL_SET_OPERATION_INTERSECTION:
                while (item0 != NULL && item1 != NULL) {
                        cmp = SEXP_refcmp(item0, item1);

                        if (cmp < 0)
                                item0 = SEXP_list_it_next(sit0);
                        else if (cmp > 0)
                                item1 = SEXP_list_it_next(sit1);
                        else {
                                SEXP_list_add(res, item0);
                                item0 = SEXP_list_it_next(sit0);
                                item1 = SEXP_list_it_next(sit1);
                        }
                }

                break;
        case OVAL_SET_OPERATION_COMPLEMENT:
                while (item0 != NULL && item1 != NULL) {
                        cmp = SEXP_refcmp(item0, item1);

                        if (cmp < 0) {
                                SEXP_list_add(res, item0);
                                item0 = SEXP_list_it_next(sit0);
                        } else if (cmp > 0) {
                                item1 = SEXP_list_it_next(sit1);
                        } else {
                                item0 = SEXP_list_it_next(sit0);
                                item1 = SEXP_list_it_next(sit1);
                        }
                }

                if (item0 != NULL) {
                        do {
                                SEXP_list_add(res, item0);
                        } while((item0 = SEXP_list_it_next(sit0)) != NULL);
                }

                break;
        default:
                dE("Unknown set operation: %d", op);
                abort();
        }

        SEXP_list_it_free(sit0);
        SEXP_list_it_free(sit1);

	/*
	 * If the collected information is complete but all the items are
	 * removed, the flag is set to SYSCHAR_FLAG_DOES_NOT_EXIST
	 */
	if (res_flag == SYSCHAR_FLAG_COMPLETE && SEXP_list_length(res) == 0)
		res_flag = SYSCHAR_FLAG_DOES_NOT_EXIST;

	res_cobj = probe_cobj_new(res_flag, NULL, res, res_mask);

        SEXP_vfree(set0, set1, res, res_mask);
        SEXP_vfree(cobj0_mask, cobj1_mask);

	// todo: variables

	return (res_cobj);
}

/**
 * Apply a set of filters to a collected object.
 * @param cobj item collection
 * @param filter set (list) of filters
 * @return collection of items without items that match any of the filters in the input set
 */
static SEXP_t *probe_set_apply_filters(SEXP_t *cobj, SEXP_t *filters)
{
	SEXP_t *result_items, *items, *item, *mask;
	oval_syschar_status_t item_status;
	oval_syschar_collection_flag_t flag;

	result_items = SEXP_list_new(NULL);
	flag = probe_cobj_get_flag(cobj);
	items = probe_cobj_get_items(cobj);
        mask = probe_cobj_get_mask(cobj);

	SEXP_list_foreach(item, items) {
		item_status = probe_ent_getstatus(item);

		switch (item_status) {
		case SYSCHAR_STATUS_DOES_NOT_EXIST:
			continue;
		case SYSCHAR_STATUS_ERROR:
			break;
		case SYSCHAR_STATUS_NOT_COLLECTED:
			{
				SEXP_t *r0, *r1;

                                r0 = probe_msg_creatf(OVAL_MESSAGE_LEVEL_ERROR,
                                                      "Supplied item has an invalid status: %d.", item_status);
				r1 = SEXP_list_new(r0, NULL);
				cobj = probe_cobj_new(SYSCHAR_FLAG_ERROR, r1, NULL, NULL);
				SEXP_vfree(items, item, result_items, r0, r1, NULL);
				return cobj;
			}
		default:
			break;
		}

		if (!probe_item_filtered(item, filters)) {
			SEXP_list_add(result_items, item);
		}
	}

	/*
	 * If the collected information is complete but all the items are
	 * filtered out, the flag is set to SYSCHAR_FLAG_DOES_NOT_EXIST
	 */
	if (flag == SYSCHAR_FLAG_COMPLETE
	    && SEXP_list_length(result_items) == 0)
		flag = SYSCHAR_FLAG_DOES_NOT_EXIST;

	cobj = probe_cobj_new(flag, NULL, result_items, mask);
	SEXP_vfree(items, result_items, mask);

	return cobj;
}

/**
 * Evaluate a set. This function takes care of evaluating a set of either two other sets
 * or an object and 0..n filters. Objects are evaluated using the probe_obj_eval function
 * and filters are fetched using the probe_ste_fetch function.
 * @param set the set to be evaluated
 * @param depth maximum recursion depth
 * @return the result of the evaluation or NULL on failure
 */
static SEXP_t *probe_set_eval(probe_t *probe, SEXP_t *set, size_t depth)
{
	SEXP_t *filters_u, *filters_a, *filters_req;

	SEXP_t *s_subset[2];
	size_t s_subset_i;
	SEXP_t *o_subset[2];
	size_t o_subset_i;

	SEXP_t *member;
	char member_name[24];

	SEXP_t *op_val;
	int op_num;

	SEXP_t *r0, *r1, *result, *Omsg = NULL;

	if (depth > MAX_EVAL_DEPTH) {
		char *fmt = "probe_set_eval: Too many levels: max=%zu.";
#ifndef NDEBUG
                dI(fmt, (size_t) MAX_EVAL_DEPTH);
		abort();
#endif
		r0 = probe_msg_creatf(OVAL_MESSAGE_LEVEL_ERROR, fmt, (size_t) MAX_EVAL_DEPTH);
		r1 = SEXP_list_new(r0, NULL);
		result = probe_cobj_new(SYSCHAR_FLAG_ERROR, r1, NULL, NULL);
		SEXP_vfree(r0, r1, NULL);
		return result;
	}

	filters_u = SEXP_list_new(NULL);	/* unavailable filters */
	filters_a = SEXP_list_new(NULL);	/* available filters (cached) */
	filters_req = SEXP_list_new(NULL);	/* request list for probe_ste_fetch() */

	s_subset[0] = NULL;
	s_subset[1] = NULL;
	s_subset_i = 0;

	o_subset[0] = NULL;
	o_subset[1] = NULL;
	o_subset_i = 0;

	result = NULL;

	op_val = probe_ent_getattrval(set, "operation");

	if (op_val != NULL)
		op_num = SEXP_number_geti_32(op_val);
	else
		op_num = OVAL_SET_OPERATION_UNION;

	SEXP_free(op_val);

	_A(op_num == OVAL_SET_OPERATION_UNION ||
	   op_num == OVAL_SET_OPERATION_COMPLEMENT || op_num == OVAL_SET_OPERATION_INTERSECTION);

#define probe_set_foreach(elm_var, set_list) SEXP_sublist_foreach (elm_var, set_list, 2, 1000)
#define CASE(__c1, __rest) case (__c1): if (strcmp (__rest, member_name + 1) == 0)

	probe_set_foreach(member, set) {
		if (probe_ent_getname_r(member, member_name, sizeof member_name) == 0) {
                        Omsg = probe_msg_creatf(OVAL_MESSAGE_LEVEL_ERROR,
						"probe_set_eval: Invalid set element: ptr=%p, type=%s.", member, SEXP_strtype(member));
			goto eval_fail;
		}

		if (strcmp("set", member_name) == 0) {
			/*
			 * Handle a (sub)set entity
			 */
			if (s_subset_i < 2) {
				s_subset[s_subset_i] = probe_set_eval(probe, member, depth + 1);

				if (s_subset[s_subset_i] == NULL) {
					Omsg = probe_msg_creatf(OVAL_MESSAGE_LEVEL_ERROR,
								"probe_set_eval: Recursive set evaluation failed: m=%p, d=%zu.",
								member, depth + 1);
					goto eval_fail;
				}

				++s_subset_i;
			} else {
				Omsg = probe_msg_creatf(OVAL_MESSAGE_LEVEL_ERROR,
							"probe_set_eval: More than 2 \"set\".");
				goto eval_fail;
			}
		} else if (strcmp("obj_ref", member_name) == 0) {
			/*
			 * Handle an object reference
			 */
			SEXP_t *OID; /**< OVAL object ID */
			SEXP_t *objres; /**< Result of the evaluation */
			char    OID_cstr[128];

			dI("Handling object_reference");

			if ((OID = probe_ent_getval(member)) == NULL) {
				Omsg = probe_msg_creatf(OVAL_MESSAGE_LEVEL_ERROR,
							"%s: missing object_reference entity value!", __FUNCTION__);
				goto eval_fail;
			}
#ifndef NDEBUG
			SEXP_string_cstr_r(OID, OID_cstr, sizeof OID_cstr);
			dI("Looking for the result in cache: OID=%s", OID_cstr);
#endif
			if ((objres = probe_rcache_sexp_get(probe->rcache, OID)) == NULL) {
				dI("MISS => requesting object evaluation from the library");

				objres = probe_obj_eval(probe, OID);

				dI("EVAL: result=%p", objres);
				if (objres != NULL) {
					dO(OSCAP_DEBUGOBJ_SEXP, objres);
				} else {
					SEXP_string_cstr_r(OID, OID_cstr, sizeof OID_cstr);
					Omsg = probe_msg_creatf(OVAL_MESSAGE_LEVEL_ERROR,
								"%s: evaluation failed: OID=%s", __FUNCTION__, OID_cstr);
					SEXP_free(OID);
					goto eval_fail;
				}
			}

			SEXP_free(OID);

			if (o_subset_i < 2) {
				o_subset[o_subset_i] = objres;
				++o_subset_i;
			} else {
				Omsg = probe_msg_creatf(OVAL_MESSAGE_LEVEL_ERROR,
							"%s: more than 2 obj_refs.", __FUNCTION__);
				SEXP_free(objres);
				goto eval_fail;
			}
		} else if (strcmp("filter", member_name) == 0) {
			/*
			 * Retrieve cached filters (states), remember unavailable ones so that
			 * we can fetch them all in one request.
			 */
			SEXP_t *SID, *action, *state;

			if ((SID = probe_ent_getval(member)) == NULL) {
				Omsg = probe_msg_creatf(OVAL_MESSAGE_LEVEL_ERROR,
							"%s: missing filter entity value.", __FUNCTION__);
				goto eval_fail;
			}

			if ((action = probe_ent_getattrval(member, "action")) == NULL) {
				Omsg = probe_msg_creatf(OVAL_MESSAGE_LEVEL_ERROR,
							"%s: missing filter action.", __FUNCTION__);
				SEXP_free(SID);
				goto eval_fail;
			}

			if ((state = probe_rcache_sexp_get(probe->rcache, SID)) == NULL) {
				/* MISS - remember the ID */
				SEXP_list_add(filters_req, SID);
				r0 = SEXP_list_new(action, SID, NULL);
				SEXP_list_add(filters_u, r0);
			} else {
				/* HIT */
				r0 = SEXP_list_new(action, state, NULL);
				SEXP_list_add(filters_a, r0);
				SEXP_free(state);
			}

			SEXP_free(SID);
			SEXP_free(action);
			SEXP_free(r0);
		} else {
			/*
			 * Unexpected entity
			 */
			abort();
		}
	}

	member = NULL;

	/* request filters */
	result = probe_ste_fetch(probe, filters_req);

	if (result == NULL) {
                Omsg = probe_msg_creatf(OVAL_MESSAGE_LEVEL_ERROR,
					"%s: Can't get unavailable filters.", __FUNCTION__);
		goto eval_fail;
	}
	SEXP_vfree(filters_req, result, NULL);

	SEXP_list_foreach(member, filters_u) {
		SEXP_t *id, *act, *ste;

		act = SEXP_list_first(member);
		id = SEXP_list_nth(member, 2);
		ste = probe_rcache_sexp_get(probe->rcache, id);
		r0 = SEXP_list_new(act, ste, NULL);
		SEXP_list_add(filters_a, r0);
		SEXP_vfree(act, id, ste, r0, NULL);
	}

	SEXP_free(filters_u);

	_A((s_subset_i > 0 && o_subset_i == 0) || (s_subset_i == 0 && o_subset_i > 0));

	if (o_subset_i > 0) {
		for (s_subset_i = 0; s_subset_i < o_subset_i; ++s_subset_i) {
			s_subset[s_subset_i] = probe_set_apply_filters(o_subset[s_subset_i], filters_a);

#ifndef NDEBUG
			if (s_subset[s_subset_i] == NULL) {
                                Omsg = probe_msg_creatf(OVAL_MESSAGE_LEVEL_ERROR,
							"%s: apply_filters returned NULL: set=%p, filters=%p.",
							__FUNCTION__, o_subset[s_subset_i], filters_a);
				goto eval_fail;
			}
#endif
			SEXP_free(o_subset[s_subset_i]);
                        o_subset[s_subset_i] = NULL;
		}
	}

#ifndef NDEBUG
        {
                unsigned int i;

                for (i = 0; i < s_subset_i; ++i) {
                        if (s_subset[i] != NULL) {
                                dI("=== s_subset[%d] ===", i);
                                dO(OSCAP_DEBUGOBJ_SEXP, s_subset[i]);
                                dI("");
                        }
                }

                for (i = 0; i < o_subset_i; ++i) {
                        if (o_subset[i] != NULL) {
                                dI("=== o_subset[%d] ===", i);
                                dO(OSCAP_DEBUGOBJ_SEXP, o_subset[i]);
                                dI("");
                        }
                }
        }

        dI("OP= %d", op_num);
#endif

	SEXP_free(filters_a);
	result = probe_set_combine(s_subset[0], s_subset[1], op_num);

	_A(result != NULL);

	SEXP_free(s_subset[0]);
	SEXP_free(s_subset[1]);

        dI("=== RESULT ===");
        dO(OSCAP_DEBUGOBJ_SEXP, result);
        dI("");

	return (result);
 eval_fail:
	SEXP_free(member);

	for (; s_subset_i > 0; --s_subset_i)
		SEXP_free(s_subset[s_subset_i - 1]);

	for (; o_subset_i > 0; --o_subset_i)
		SEXP_free(o_subset[o_subset_i - 1]);

	SEXP_free(filters_u);
	SEXP_free(filters_a);
	SEXP_free(filters_req);
	SEXP_free(result);

        r1 = SEXP_list_new(Omsg, NULL);
	result = probe_cobj_new(SYSCHAR_FLAG_ERROR, r1, NULL, NULL);
	SEXP_vfree(Omsg, r1, NULL);
	return result;
}

/**
 * Worker thread function. This functions handles the evalution of objects and sets.
 * @param msg_in SEAP message with the request which contains the object to be evaluated
 * @param ret pointer to the return code storage
 */
SEXP_t *probe_worker(probe_t *probe, SEAP_msg_t *msg_in, int *ret)
{
	SEXP_t *probe_in, *probe_out, *set;

	if (msg_in == NULL) {
		*ret = PROBE_EINVAL;
		return (NULL);
	}

	probe_in  = SEAP_msg_get(msg_in);
	probe_out = NULL;

	if (probe_in == NULL) {
		*ret = PROBE_ENOOBJ;
		return (NULL);
	}

	set = probe_obj_getent(probe_in, "set", 1);

	if (set != NULL) {
		/* set object */
		probe_out = probe_set_eval(probe, set, 0);
		SEXP_free(set);
		// todo: in case of an internal error set probe_ret accordingly
		*ret = 0;
	} else {
                struct probe_ctx pctx;
		SEXP_t *varrefs, *mask;

		/* simple object */
                pctx.icache  = probe->icache;
		pctx.filters = probe_prepare_filters(probe, probe_in);
                mask = probe_obj_getmask(probe_in);

		if (OSCAP_GSYM(varref_handling))
			varrefs = probe_obj_getent(probe_in, "varrefs", 1);
                else
                        varrefs = NULL;

		if (varrefs == NULL || !OSCAP_GSYM(varref_handling)) {
                        /*
                         * Prepare the collected object
                         */
			probe_out = probe_cobj_new(SYSCHAR_FLAG_UNKNOWN, NULL, NULL, mask);
			SEXP_free(mask);
			
                        pctx.probe_in  = probe_in;
                        pctx.probe_out = probe_out;

                        /*
                         * Run the main function of the probe implementation. Set thread
			 * cancelation type to ASYNC to prevent the code in probe_main to
			 * defer the cancelation for too long.
                         */
			int __unused_oldstate;
			pthread_setcanceltype(PTHREAD_CANCEL_ASYNCHRONOUS, &__unused_oldstate);
			*ret = probe_main(&pctx, probe->probe_arg);
			pthread_setcanceltype(PTHREAD_CANCEL_DEFERRED, &__unused_oldstate);

                        /*
                         * Synchronize
                         */
                        probe_icache_nop(probe->icache);

			probe_cobj_compute_flag(probe_out);
		} else {
			/*
			 * there are variable references in the object.
			 * create ctx, iterate through all variable combinations
			 */
			struct probe_varref_ctx *ctx;

			dI("handling varrefs in object");

			if (probe_varref_create_ctx(probe_in, varrefs, &ctx) != 0) {
				SEXP_vfree(varrefs, pctx.filters, probe_in, mask, NULL);
				*ret = PROBE_EUNKNOWN;
				return (NULL);
			}

			SEXP_free(varrefs);

			do {
				SEXP_t *cobj, *r0;
                                /*
                                 * Prepare the collected object
                                 */
				cobj = probe_cobj_new(SYSCHAR_FLAG_UNKNOWN, NULL, NULL, mask);

                                pctx.probe_in  = ctx->pi2;
                                pctx.probe_out = cobj;
                                /*
                                 * Run the main function of the probe implementation
                                 */
				*ret = probe_main(&pctx, probe->probe_arg);

                                /*
                                 * Synchronize
                                 */
                                probe_icache_nop(probe->icache);

				probe_cobj_compute_flag(cobj);
				r0 = probe_out;
				probe_out = probe_set_combine(r0, cobj, OVAL_SET_OPERATION_UNION);
				SEXP_vfree(cobj, r0, NULL);
			} while (*ret == 0
				 && probe_varref_iterate_ctx(ctx));

			SEXP_free(mask);
			probe_varref_destroy_ctx(ctx);
		}

                SEXP_free(pctx.filters);
	}

	SEXP_free(probe_in);
	SEXP_VALIDATE(probe_out);

	return (probe_out);
}<|MERGE_RESOLUTION|>--- conflicted
+++ resolved
@@ -48,20 +48,12 @@
 	int     probe_ret;
 
 	pthread_setname_np(pthread_self(), "probe_worker");
-<<<<<<< HEAD
-	dD("handling SEAP message ID %u\n", pair->pth->sid);
-=======
 	dI("handling SEAP message ID %u", pair->pth->sid);
->>>>>>> d0f5524c
 	//
 	probe_ret = -1;
 	probe_res = pair->pth->msg_handler(pair->probe, pair->pth->msg, &probe_ret);
 	//
-<<<<<<< HEAD
-	dD("handler result = %p, return code = %d\n", probe_res, probe_ret);
-=======
 	dI("handler result = %p, return code = %d", probe_res, probe_ret);
->>>>>>> d0f5524c
 
 	/* Assuming that the red-black tree API is doing locking for us... */
 	if (rbt_i32_del(pair->probe->workers, pair->pth->sid, NULL) != 0) {
@@ -80,11 +72,7 @@
 	} else {
                 SEXP_t *items;
 
-<<<<<<< HEAD
-		dD("probe thread deleted\n");
-=======
 		dI("probe thread deleted");
->>>>>>> d0f5524c
 
 		obj = SEAP_msg_get(pair->pth->msg);
 		oid = probe_obj_getattrval(obj, "id");
