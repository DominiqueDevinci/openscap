/**
 * @file   entcmp.c
 * @author "Tomas Heinrich" <theinric@redhat.com>
 *
 * @addtogroup PROBEAPI
 * @{
 */
/*
 * Copyright 2009 Red Hat Inc., Durham, North Carolina.
 * All Rights Reserved.
 *
 * This library is free software; you can redistribute it and/or
 * modify it under the terms of the GNU Lesser General Public
 * License as published by the Free Software Foundation; either
 * version 2.1 of the License, or (at your option) any later version.
 *
 * This library is distributed in the hope that it will be useful, 
 * but WITHOUT ANY WARRANTY; without even the implied warranty of
 * MERCHANTABILITY or FITNESS FOR A PARTICULAR PURPOSE.  See the GNU
 * Lesser General Public License for more details.
 *
 * You should have received a copy of the GNU Lesser General Public
 * License along with this library; if not, write to the Free Software 
 * Foundation, Inc., 59 Temple Place, Suite 330, Boston, MA  02111-1307  USA
 *
 * Authors:
 *      Tomas Heinrich <theinric@redhat.com>
 */

#ifdef HAVE_CONFIG_H
#include <config.h>
#endif

#include <sexp.h>
#include <assert.h>
#include <string.h>
#include <stdarg.h>
#include <errno.h>
#if defined USE_REGEX_PCRE
#include <pcre.h>
#elif defined USE_REGEX_POSIX
#include <regex.h>
#endif
#include <arpa/inet.h>

#include "common/debug_priv.h"
#include "entcmp.h"
#include "../_probe-api.h"
#include "../../results/oval_cmp_basic_impl.h"
#include "../../results/oval_cmp_evr_string_impl.h"
#include "../../results/oval_cmp_ip_address_impl.h"

oval_result_t probe_ent_cmp_binary(SEXP_t * val1, SEXP_t * val2, oval_operation_t op)
{
	oval_result_t result = OVAL_RESULT_ERROR;
	char *s1, *s2;

	s1 = SEXP_string_cstr(val1);
	s2 = SEXP_string_cstr(val2);

	result = oval_binary_cmp(s1, s2, op);

        oscap_free(s1);
        oscap_free(s2);

	return result;
}

oval_result_t probe_ent_cmp_bool(SEXP_t * val1, SEXP_t * val2, oval_operation_t op)
{
	int v1, v2;

	v1 = SEXP_number_geti_32(val1);
	v2 = SEXP_number_geti_32(val2);

	return oval_boolean_cmp(v1, v2, op);
}

oval_result_t probe_ent_cmp_evr(SEXP_t * val1, SEXP_t * val2, oval_operation_t op)
{
	oval_result_t result = OVAL_RESULT_ERROR;
	char *s1 = SEXP_string_cstr(val1);
	char *s2 = SEXP_string_cstr(val2);

	result = oval_evr_string_cmp(s1, s2, op);

	oscap_free(s1);
	oscap_free(s2);
	return result;
}

oval_result_t probe_ent_cmp_debian_evr(SEXP_t * val1, SEXP_t * val2, oval_operation_t op)
{
	//TODO: implement Debian's epoch-version-release comparing algorithm
	// it is different algorithm than RPM algorithm
	dW("Using RPM algorithm to compare epoch, version and release.\n");
	return probe_ent_cmp_evr(val1, val2, op);
}

oval_result_t probe_ent_cmp_filesetrev(SEXP_t * val1, SEXP_t * val2, oval_operation_t op)
{
	oval_result_t result = OVAL_RESULT_ERROR;

	// todo:

	return result;
}

oval_result_t probe_ent_cmp_float(SEXP_t * val1, SEXP_t * val2, oval_operation_t op)
{
	double v1, v2;

	v1 = SEXP_number_getf(val1);
	v2 = SEXP_number_getf(val2);

	return oval_float_cmp(v1, v2, op);
}

oval_result_t probe_ent_cmp_int(SEXP_t * val1, SEXP_t * val2, oval_operation_t op)
{
	oval_result_t result = OVAL_RESULT_ERROR;
	int64_t v1, v2;

	v1 = SEXP_number_geti_64(val1);
	v2 = SEXP_number_geti_64(val2);

	result = oval_int_cmp(v1, v2, op);

	return result;
}

oval_result_t probe_ent_cmp_ios(SEXP_t * val1, SEXP_t * val2, oval_operation_t op)
{
	oval_result_t result = OVAL_RESULT_ERROR;

	// todo:

	return result;
}

oval_result_t probe_ent_cmp_version(SEXP_t * val1, SEXP_t * val2, oval_operation_t op)
{
	const char *state_version = SEXP_string_cstr(val1);
	const char *sys_version = SEXP_string_cstr(val2);

	oval_result_t result = oval_versiontype_cmp(state_version, sys_version, op);

	oscap_free(state_version);
	oscap_free(sys_version);
	return result;
}

oval_result_t probe_ent_cmp_string(SEXP_t * val1, SEXP_t * val2, oval_operation_t op)
{
	oval_result_t result = OVAL_RESULT_ERROR;
	char *s1, *s2;

	s1 = SEXP_string_cstr(val1);
	s2 = SEXP_string_cstr(val2);

	result = oval_string_cmp(s1, s2, op);

        oscap_free(s1);
        oscap_free(s2);

	return result;
}

static oval_result_t probe_ent_cmp_ipaddr(int af, SEXP_t *val1, SEXP_t *val2, oval_operation_t op)
{
	oval_result_t result = OVAL_RESULT_ERROR;
	char *addr1 = SEXP_string_cstr(val1);
	char *addr2 = SEXP_string_cstr(val2);

	result = oval_ipaddr_cmp(af, addr1, addr2, op);

	oscap_free(addr1);
	oscap_free(addr2);
	return result;
}

static inline oval_result_t probe_ent_cmp_single(SEXP_t *state_ent, oval_datatype_t state_data_type, SEXP_t *sysent, oval_operation_t op)
{
	// This compares a single entity of a state with a single entity of a sysitem
	// This is very similar to oval_ent_cmp_str, we hope to get a rid of this soon

	switch (state_data_type) {
	case OVAL_DATATYPE_BINARY:
		return probe_ent_cmp_binary(state_ent, sysent, op);
	case OVAL_DATATYPE_BOOLEAN:
		return probe_ent_cmp_bool(state_ent, sysent, op);
	case OVAL_DATATYPE_EVR_STRING:
		return probe_ent_cmp_evr(state_ent, sysent, op);
	case OVAL_DATATYPE_DEBIAN_EVR_STRING:
		return probe_ent_cmp_debian_evr(state_ent, sysent, op);
	case OVAL_DATATYPE_FILESET_REVISION:
		return probe_ent_cmp_filesetrev(state_ent, sysent, op);
	case OVAL_DATATYPE_FLOAT:
		return probe_ent_cmp_float(state_ent, sysent, op);
	case OVAL_DATATYPE_IOS_VERSION:
		return probe_ent_cmp_ios(state_ent, sysent, op);
	case OVAL_DATATYPE_VERSION:
		return probe_ent_cmp_version(state_ent, sysent, op);
	case OVAL_DATATYPE_INTEGER:
		return probe_ent_cmp_int(state_ent, sysent, op);
	case OVAL_DATATYPE_STRING:
		return probe_ent_cmp_string(state_ent, sysent, op);
	case OVAL_DATATYPE_IPV4ADDR:
		return probe_ent_cmp_ipaddr(AF_INET, state_ent, sysent, op);
	case OVAL_DATATYPE_IPV6ADDR:
		return probe_ent_cmp_ipaddr(AF_INET6, state_ent, sysent, op);
	default:
		dI("Unexpected data type: %d", state_data_type);
		break;
	}

	return OVAL_RESULT_ERROR;
}

static oval_result_t probe_ent_cmp(SEXP_t * ent, SEXP_t * val2)
{
	oval_operation_t op;
	oval_datatype_t dtype;
	SEXP_t *stmp, *val1, *vals, *res_lst, *r0;
	int val_cnt, is_var;
	oval_check_t ochk;
	oval_result_t ores, result;

	ores = OVAL_RESULT_ERROR;
	result = OVAL_RESULT_ERROR;
        vals = NULL;
	val_cnt = probe_ent_getvals(ent, &vals);

	if (probe_ent_attrexists(ent, "var_ref")) {
		is_var = 1;
	} else {
		if (val_cnt != 1) {
                        SEXP_free(vals);
			return OVAL_RESULT_ERROR;
                }

		is_var = 0;
	}

	dtype = probe_ent_getdatatype(ent);
	stmp = probe_ent_getattrval(ent, "operation");
	if (stmp == NULL)
		op = OVAL_OPERATION_EQUALS;
	else
		op = SEXP_number_geti_32(stmp);
        SEXP_free(stmp);
	res_lst = SEXP_list_new(NULL);

	SEXP_list_foreach(val1, vals) {
		if (SEXP_typeof(val1) != SEXP_typeof(val2)) {
			dI("Types of values to compare don't match: val1: %d, val2: %d",
			   SEXP_typeof(val1), SEXP_typeof(val2));

                        SEXP_free(vals);
                        SEXP_free(val1);
                        SEXP_free(res_lst);

			return OVAL_RESULT_ERROR;
		}

		ores = probe_ent_cmp_single(val1, dtype, val2, op);

		SEXP_list_add(res_lst, r0 = SEXP_number_newi_32(ores));
                SEXP_free(r0);
	}

	if (is_var) {
		stmp = probe_ent_getattrval(ent, "var_check");
		if (stmp == NULL) {
			ochk = OVAL_CHECK_ALL;
		} else {
			ochk = SEXP_number_geti_32(stmp);
			SEXP_free(stmp);
		}

		result = probe_ent_result_bychk(res_lst, ochk);
	} else {
		result = ores;
	}

	SEXP_free(res_lst);
        SEXP_free(vals);

	return result;
}

static oval_result_t _probe_entste_cmp_record(SEXP_t *ent_ste, SEXP_t *ent_itm)
{
	oval_result_t res;
	oval_operation_t op;
	oval_check_t ochk;
	SEXP_t *stmp, *ste_res, *ste_record_fields, *ste_rf, *itm_record_fields;
	int val_cnt;

	stmp = probe_ent_getattrval(ent_ste, "operation");
	if (stmp == NULL) {
		op = OVAL_OPERATION_EQUALS;
	} else {
		op = SEXP_number_getu(stmp);
		SEXP_free(stmp);
		if (op != OVAL_OPERATION_EQUALS)
			return OVAL_RESULT_ERROR;
	}

	val_cnt = probe_ent_getvals(ent_ste, &ste_record_fields);
	if (val_cnt <= 0) {
		SEXP_free(ste_record_fields);
		return OVAL_RESULT_ERROR;
	}
	val_cnt = probe_ent_getvals(ent_itm, &itm_record_fields);
	if (val_cnt <= 0) {
		SEXP_free(ste_record_fields);
		SEXP_free(itm_record_fields);
		return OVAL_RESULT_ERROR;
	}

	ste_res = SEXP_list_new(NULL);

	SEXP_list_foreach(ste_rf, ste_record_fields) {
		SEXP_t *itm_rf, *itm_res;
		const char *sname;
		bool matched;

		sname = probe_ent_getname(ste_rf);
		itm_res = SEXP_list_new(NULL);
		matched = false;

		SEXP_list_foreach(itm_rf, itm_record_fields) {
			const char *iname;

			iname = probe_ent_getname(itm_rf);
			if (strcmp(sname, iname)) {
				oscap_free(iname);
				continue;
			}
			oscap_free(iname);
			matched = true;

			res = probe_entste_cmp(ste_rf, itm_rf);
			/* todo: _oval_result_to_sexp() */
			stmp = SEXP_number_newu(res);
			SEXP_list_add(itm_res, stmp);
			SEXP_free(stmp);
		}

		oscap_free(sname);

		if (!matched) {
			stmp = SEXP_number_newu(OVAL_RESULT_ERROR);
			SEXP_list_add(itm_res, stmp);
			SEXP_free(stmp);
		}

		stmp = probe_ent_getattrval(ste_rf, "entity_check");
		if (stmp == NULL) {
			ochk = OVAL_CHECK_ALL;
		} else {
			ochk = SEXP_number_getu(stmp);
			SEXP_free(stmp);
		}

		res = probe_ent_result_bychk(itm_res, ochk);
		SEXP_free(itm_res);
		stmp = SEXP_number_newu(res);
		SEXP_list_add(ste_res, stmp);
		SEXP_free(stmp);
	}

	SEXP_free(ste_record_fields);
	SEXP_free(itm_record_fields);

	stmp = probe_ent_getattrval(ent_ste, "entity_check");
	if (stmp == NULL) {
		ochk = OVAL_CHECK_ALL;
	} else {
		ochk = SEXP_number_getu(stmp);
		SEXP_free(stmp);
	}

	res = probe_ent_result_bychk(ste_res, ochk);
	SEXP_free(ste_res);

	return res;
}

oval_result_t probe_entste_cmp(SEXP_t * ent_ste, SEXP_t * ent_itm)
{
	oval_datatype_t ste_dt;
	oval_syschar_status_t item_status;
	oval_result_t ores;
	SEXP_t *val2;
	int valcnt;

	item_status = probe_ent_getstatus(ent_itm);
	switch (item_status) {
	case SYSCHAR_STATUS_DOES_NOT_EXIST:
		return OVAL_RESULT_FALSE;
	case SYSCHAR_STATUS_ERROR:
	case SYSCHAR_STATUS_NOT_COLLECTED:
		return OVAL_RESULT_ERROR;
	default:
		break;
	}

	ste_dt = probe_ent_getdatatype(ent_ste);
	if (ste_dt != probe_ent_getdatatype(ent_itm))
		return OVAL_RESULT_ERROR;

	if (ste_dt == OVAL_DATATYPE_RECORD)
		/* records require special handling */
		return _probe_entste_cmp_record(ent_ste, ent_itm);

	valcnt = probe_ent_getvals(ent_ste, NULL);
	if (valcnt == 0)
		return OVAL_RESULT_ERROR;

	val2 = probe_ent_getval(ent_itm);
	ores = probe_ent_cmp(ent_ste, val2);
        SEXP_free(val2);

	if (ores == OVAL_RESULT_NOT_EVALUATED)
		return OVAL_RESULT_ERROR;
	return ores;
}

oval_result_t probe_entobj_cmp(SEXP_t * ent_obj, SEXP_t * val)
{
	oval_result_t ores;
	SEXP_t *r0 = NULL;
	int valcnt;

	valcnt = probe_ent_getvals(ent_obj, &r0);
	SEXP_free(r0);
	if (valcnt == 0) {
		dI("valcnt == 0.");
		return OVAL_RESULT_FALSE;
	}

	ores = probe_ent_cmp(ent_obj, val);
#if defined(OSCAP_VERBOSE_DEBUG)
<<<<<<< HEAD
	dI("Result of entobj comparison: %s.\n", oval_result_get_text(ores));
=======
	dI("ores: %d, '%s'.", ores, oval_result_get_text(ores));
>>>>>>> d0f5524c
#endif
	if (ores == OVAL_RESULT_NOT_EVALUATED)
		return OVAL_RESULT_FALSE;
	return ores;
}

struct _oresults {
	int true_cnt, false_cnt, unknown_cnt, error_cnt, noteval_cnt, notappl_cnt;
};

static int results_parser(SEXP_t * res_lst, struct _oresults *ores)
{
	oval_result_t r;
	SEXP_t *res;

	memset(ores, 0, sizeof(struct _oresults));

	SEXP_list_foreach(res, res_lst) {
		r = SEXP_number_geti_32(res);
		switch (r) {
		case OVAL_RESULT_TRUE:
			++(ores->true_cnt);
			break;
		case OVAL_RESULT_FALSE:
			++(ores->false_cnt);
			break;
		case OVAL_RESULT_UNKNOWN:
			++(ores->unknown_cnt);
			break;
		case OVAL_RESULT_ERROR:
			++(ores->error_cnt);
			break;
		case OVAL_RESULT_NOT_EVALUATED:
			++(ores->noteval_cnt);
			break;
		case OVAL_RESULT_NOT_APPLICABLE:
			++(ores->notappl_cnt);
			break;
		default:
			return -1;
		}
	}

	return 0;
}

// todo: already implemented elsewhere; consolidate
oval_result_t probe_ent_result_bychk(SEXP_t * res_lst, oval_check_t check)
{
	oval_result_t result = OVAL_RESULT_UNKNOWN;
	struct _oresults ores;

	if (SEXP_list_length(res_lst) == 0)
		return OVAL_RESULT_UNKNOWN;

	if (results_parser(res_lst, &ores) != 0) {
		return OVAL_RESULT_ERROR;
	}

	if (ores.notappl_cnt > 0 &&
	    ores.noteval_cnt == 0 &&
	    ores.false_cnt == 0 && ores.error_cnt == 0 && ores.unknown_cnt == 0 && ores.true_cnt == 0)
		return OVAL_RESULT_NOT_APPLICABLE;

	switch (check) {
	case OVAL_CHECK_ALL:
		if (ores.true_cnt > 0 &&
		    ores.false_cnt == 0 && ores.error_cnt == 0 && ores.unknown_cnt == 0 && ores.noteval_cnt == 0) {
			result = OVAL_RESULT_TRUE;
		} else if (ores.false_cnt > 0) {
			result = OVAL_RESULT_FALSE;
		} else if (ores.false_cnt == 0 && ores.error_cnt > 0) {
			result = OVAL_RESULT_ERROR;
		} else if (ores.false_cnt == 0 && ores.error_cnt == 0 && ores.unknown_cnt > 0) {
			result = OVAL_RESULT_UNKNOWN;
		} else if (ores.false_cnt == 0 && ores.error_cnt == 0 && ores.unknown_cnt == 0 && ores.noteval_cnt > 0) {
			result = OVAL_RESULT_NOT_EVALUATED;
		}
		break;
	case OVAL_CHECK_AT_LEAST_ONE:
		if (ores.true_cnt > 0) {
			result = OVAL_RESULT_TRUE;
		} else if (ores.false_cnt > 0 &&
			   ores.true_cnt == 0 &&
			   ores.unknown_cnt == 0 && ores.error_cnt == 0 && ores.noteval_cnt == 0) {
			result = OVAL_RESULT_FALSE;
		} else if (ores.true_cnt == 0 && ores.error_cnt > 0) {
			result = OVAL_RESULT_ERROR;
		} else if (ores.false_cnt == 0 && ores.error_cnt == 0 && ores.unknown_cnt > 0) {
			result = OVAL_RESULT_UNKNOWN;
		} else if (ores.false_cnt == 0 && ores.error_cnt == 0 && ores.unknown_cnt == 0 && ores.noteval_cnt > 0) {
			result = OVAL_RESULT_NOT_EVALUATED;
		}
		break;
	case OVAL_CHECK_NONE_EXIST:
		dW("The 'none exist' CheckEnumeration value has been deprecated. "
		   "Converted to check='none satisfy'.");
		/* FALLTHROUGH */
	case OVAL_CHECK_NONE_SATISFY:
		if (ores.true_cnt > 0) {
			result = OVAL_RESULT_FALSE;
		} else if (ores.true_cnt == 0 && ores.error_cnt > 0) {
			result = OVAL_RESULT_ERROR;
		} else if (ores.true_cnt == 0 && ores.error_cnt == 0 && ores.unknown_cnt > 0) {
			result = OVAL_RESULT_UNKNOWN;
		} else if (ores.true_cnt == 0 && ores.error_cnt == 0 && ores.unknown_cnt == 0 && ores.noteval_cnt > 0) {
			result = OVAL_RESULT_NOT_EVALUATED;
		} else if (ores.false_cnt > 0 &&
			   ores.error_cnt == 0 &&
			   ores.unknown_cnt == 0 && ores.noteval_cnt == 0 && ores.true_cnt == 0) {
			result = OVAL_RESULT_TRUE;
		}
		break;
	case OVAL_CHECK_ONLY_ONE:
		if (ores.true_cnt == 1 && ores.error_cnt == 0 && ores.unknown_cnt == 0 && ores.noteval_cnt == 0) {
			result = OVAL_RESULT_TRUE;
		} else if (ores.true_cnt > 1) {
			result = OVAL_RESULT_FALSE;
		} else if (ores.true_cnt < 2 && ores.error_cnt > 0) {
			result = OVAL_RESULT_ERROR;
		} else if (ores.true_cnt < 2 && ores.error_cnt == 0 && ores.unknown_cnt > 0) {
			result = OVAL_RESULT_UNKNOWN;
		} else if (ores.true_cnt < 2 && ores.error_cnt == 0 && ores.unknown_cnt == 0 && ores.noteval_cnt > 0) {
			result = OVAL_RESULT_NOT_EVALUATED;
		} else if (ores.true_cnt != 1 && ores.false_cnt > 0) {
			result = OVAL_RESULT_FALSE;
		}
		break;
	default:
		break;
	}

	return result;
}

// todo: already implemented elsewhere; consolidate
oval_result_t probe_ent_result_byopr(SEXP_t * res_lst, oval_operator_t operator)
{
	oval_result_t result = OVAL_RESULT_UNKNOWN;
	struct _oresults ores;

	if (SEXP_list_length(res_lst) == 0)
		return OVAL_RESULT_UNKNOWN;

	if (results_parser(res_lst, &ores) != 0) {
		return OVAL_RESULT_ERROR;
	}

	if (ores.notappl_cnt > 0 &&
	    ores.noteval_cnt == 0 &&
	    ores.false_cnt == 0 && ores.error_cnt == 0 && ores.unknown_cnt == 0 && ores.true_cnt == 0)
		return OVAL_RESULT_NOT_APPLICABLE;

	switch (operator) {
	case OVAL_OPERATOR_AND:
		if (ores.true_cnt > 0 &&
		    ores.false_cnt == 0 && ores.error_cnt == 0 && ores.unknown_cnt == 0 && ores.noteval_cnt == 0) {
			result = OVAL_RESULT_TRUE;
		} else if (ores.false_cnt > 0) {
			result = OVAL_RESULT_FALSE;
		} else if (ores.false_cnt == 0 && ores.error_cnt > 0) {
			result = OVAL_RESULT_ERROR;
		} else if (ores.false_cnt == 0 && ores.error_cnt == 0 && ores.unknown_cnt > 0) {
			result = OVAL_RESULT_UNKNOWN;
		} else if (ores.false_cnt == 0 && ores.error_cnt == 0 && ores.unknown_cnt == 0 && ores.noteval_cnt > 0) {
			result = OVAL_RESULT_NOT_EVALUATED;
		}
		break;
	case OVAL_OPERATOR_ONE:
		if (ores.true_cnt == 1 &&
		    ores.false_cnt >= 0 &&
		    ores.error_cnt == 0 && ores.unknown_cnt == 0 && ores.noteval_cnt == 0 && ores.notappl_cnt >= 0) {
			result = OVAL_RESULT_TRUE;
		} else if (ores.true_cnt >= 2 &&
			   ores.false_cnt >= 0 &&
			   ores.error_cnt >= 0 &&
			   ores.unknown_cnt >= 0 && ores.noteval_cnt >= 0 && ores.notappl_cnt >= 0) {
			result = OVAL_RESULT_FALSE;
		} else if (ores.true_cnt == 0 &&
			   ores.false_cnt >= 0 &&
			   ores.error_cnt == 0 &&
			   ores.unknown_cnt == 0 && ores.noteval_cnt == 0 && ores.notappl_cnt >= 0) {
			result = OVAL_RESULT_FALSE;
		} else if (ores.true_cnt < 2 &&
			   ores.false_cnt >= 0 &&
			   ores.error_cnt > 0 &&
			   ores.unknown_cnt >= 0 && ores.noteval_cnt >= 0 && ores.notappl_cnt >= 0) {
			result = OVAL_RESULT_ERROR;
		} else if (ores.true_cnt < 2 &&
			   ores.false_cnt >= 0 &&
			   ores.error_cnt == 0 &&
			   ores.unknown_cnt >= 1 && ores.noteval_cnt >= 0 && ores.notappl_cnt >= 0) {
			result = OVAL_RESULT_UNKNOWN;
		} else if (ores.true_cnt < 2 &&
			   ores.false_cnt >= 0 &&
			   ores.error_cnt == 0 &&
			   ores.unknown_cnt == 0 && ores.noteval_cnt > 0 && ores.notappl_cnt >= 0) {
			result = OVAL_RESULT_NOT_EVALUATED;
		}
		break;
	case OVAL_OPERATOR_OR:
		if (ores.true_cnt > 0) {
			result = OVAL_RESULT_TRUE;
		} else if (ores.true_cnt == 0 &&
			   ores.false_cnt > 0 &&
			   ores.error_cnt == 0 && ores.unknown_cnt == 0 && ores.noteval_cnt == 0) {
			result = OVAL_RESULT_FALSE;
		} else if (ores.true_cnt == 0 && ores.error_cnt > 0) {
			result = OVAL_RESULT_ERROR;
		} else if (ores.true_cnt == 0 && ores.error_cnt == 0 && ores.unknown_cnt > 0) {
			result = OVAL_RESULT_UNKNOWN;
		} else if (ores.true_cnt == 0 && ores.error_cnt == 0 && ores.unknown_cnt == 0 && ores.noteval_cnt > 0) {
			result = OVAL_RESULT_NOT_EVALUATED;
		}
		break;
	case OVAL_OPERATOR_XOR:
		if ((ores.true_cnt % 2) == 1 && ores.error_cnt == 0 && ores.unknown_cnt == 0 && ores.noteval_cnt == 0) {
			result = OVAL_RESULT_TRUE;
		} else if ((ores.true_cnt % 2) == 0 &&
			   ores.error_cnt == 0 && ores.unknown_cnt == 0 && ores.noteval_cnt == 0) {
			result = OVAL_RESULT_FALSE;
		} else if (ores.error_cnt > 0) {
			result = OVAL_RESULT_ERROR;
		} else if (ores.error_cnt == 0 && ores.unknown_cnt > 0) {
			result = OVAL_RESULT_UNKNOWN;
		} else if (ores.error_cnt == 0 && ores.unknown_cnt == 0 && ores.noteval_cnt > 0) {
			result = OVAL_RESULT_NOT_EVALUATED;
		}
		break;
	default:
		break;
	}

	return result;
}

/// @}<|MERGE_RESOLUTION|>--- conflicted
+++ resolved
@@ -443,11 +443,7 @@
 
 	ores = probe_ent_cmp(ent_obj, val);
 #if defined(OSCAP_VERBOSE_DEBUG)
-<<<<<<< HEAD
-	dI("Result of entobj comparison: %s.\n", oval_result_get_text(ores));
-=======
-	dI("ores: %d, '%s'.", ores, oval_result_get_text(ores));
->>>>>>> d0f5524c
+	dI("Result of entobj comparison: %s.", oval_result_get_text(ores));
 #endif
 	if (ores == OVAL_RESULT_NOT_EVALUATED)
 		return OVAL_RESULT_FALSE;
