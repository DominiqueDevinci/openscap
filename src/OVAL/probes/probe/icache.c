/*
 * Copyright 2011 Red Hat Inc., Durham, North Carolina.
 * All Rights Reserved.
 *
 * This library is free software; you can redistribute it and/or
 * modify it under the terms of the GNU Lesser General Public
 * License as published by the Free Software Foundation; either
 * version 2.1 of the License, or (at your option) any later version.
 *
 * This library is distributed in the hope that it will be useful,
 * but WITHOUT ANY WARRANTY; without even the implied warranty of
 * MERCHANTABILITY or FITNESS FOR A PARTICULAR PURPOSE.  See the GNU
 * Lesser General Public License for more details.
 *
 * You should have received a copy of the GNU Lesser General Public
 * License along with this library; if not, write to the Free Software
 * Foundation, Inc., 59 Temple Place, Suite 330, Boston, MA  02111-1307  USA
 *
 * Authors:
 *      Daniel Kopecek <dkopecek@redhat.com>
 */
#ifdef HAVE_CONFIG_H
#include <config.h>
#endif

#include <pthread.h>
#include <stddef.h>
#include <sexp.h>
#include <errno.h>
#include <string.h>
#include <inttypes.h>

#include "../SEAP/generic/rbt/rbt.h"
#include "probe-api.h"
#include "common/debug_priv.h"
#include "common/memusage.h"
#include "common/alloc.h"
#include "common/assume.h"

#include "probe.h"
#include "icache.h"

static volatile uint32_t next_ID = 0;

#if !defined(HAVE_ATOMIC_FUNCTIONS)
pthread_mutex_t next_ID_mutex = PTHREAD_MUTEX_INITIALIZER;
#endif

static void probe_icache_item_setID(SEXP_t *item, SEXP_ID_t item_ID)
{
        SEXP_t  *name_ref, *prev_id;
        SEXP_t   uniq_id;
        uint32_t local_id;

        /* ((foo_item :id "<int>") ... ) */

        assume_d(item != NULL, /* void */);
        assume_d(SEXP_listp(item), /* void */);

#if defined(HAVE_ATOMIC_FUNCTIONS)
        local_id = __sync_fetch_and_add(&next_ID, 1);
#else
        if (pthread_mutex_lock(&next_ID_mutex) != 0) {
                dE("Can't lock the next_ID_mutex: %u, %s", errno, strerror(errno));
                abort();
        }

        local_id = ++next_ID;

        if (pthread_mutex_unlock(&next_ID_mutex) != 0) {
                dE("Can't unlock the next_ID_mutex: %u, %s", errno, strerror(errno));
                abort();
        }
#endif
        SEXP_string_newf_r(&uniq_id, "1%05u%u", getpid(), local_id);

        name_ref = SEXP_listref_first(item);
        prev_id  = SEXP_list_replace(name_ref, 3, &uniq_id);

        SEXP_free(prev_id);
        SEXP_free_r(&uniq_id);
        SEXP_free(name_ref);

        return;
}

static void *probe_icache_worker(void *arg)
{
        probe_icache_t *cache = (probe_icache_t *)(arg);
        probe_iqpair_t *pair, pair_mem;
        SEXP_ID_t       item_ID;

        assume_d(cache != NULL, NULL);

	pthread_setname_np(pthread_self(), "icache_worker");

        if (pthread_mutex_lock(&cache->queue_mutex) != 0) {
                dE("An error ocured while locking the queue mutex: %u, %s",
                   errno, strerror(errno));
                return (NULL);
        }

	pair = &pair_mem;
<<<<<<< HEAD
        dD("icache worker ready\n");
=======
        dI("icache worker ready");
>>>>>>> d0f5524c

        switch (errno = pthread_barrier_wait(&OSCAP_GSYM(th_barrier)))
        {
        case 0:
        case PTHREAD_BARRIER_SERIAL_THREAD:
	        break;
        default:
	        dE("pthread_barrier_wait: %d, %s.",
	           errno, strerror(errno));
	        pthread_mutex_unlock(&cache->queue_mutex);
	        return (NULL);
        }

        while(pthread_cond_wait(&cache->queue_notempty, &cache->queue_mutex) == 0) {
                assume_d(cache->queue_cnt > 0, NULL);
        next:
<<<<<<< HEAD
                dD("Extracting item from the cache queue: cnt=%"PRIu16", beg=%"PRIu16"\n", cache->queue_cnt, cache->queue_beg);
=======
                dI("Extracting item from the cache queue: cnt=%"PRIu16", beg=%"PRIu16"", cache->queue_cnt, cache->queue_beg);
>>>>>>> d0f5524c
                /*
                 * Extract an item from the queue and update queue beg, end & cnt
                 */
                pair_mem = cache->queue[cache->queue_beg];
#ifndef NDEBUG
		memset(cache->queue + cache->queue_beg, 0, sizeof(probe_iqpair_t));
#endif
                --cache->queue_cnt;
		++cache->queue_beg;

		if (cache->queue_beg == cache->queue_max)
			cache->queue_beg = 0;

		assume_d(cache->queue_cnt == 0 ?
			 cache->queue_end == cache->queue_beg :
			 cache->queue_end != cache->queue_beg, NULL);

                /*
                 * Release the mutex
                 */
                if (pthread_mutex_unlock(&cache->queue_mutex) != 0) {
                        dE("An error ocured while unlocking the queue mutex: %u, %s",
                           errno, strerror(errno));
                        abort();
                }

<<<<<<< HEAD
                dD("Signaling `notfull'\n");
=======
                dI("Signaling `notfull'");
>>>>>>> d0f5524c

                if (pthread_cond_signal(&cache->queue_notfull) != 0) {
                        dE("An error ocured while signaling the `notfull' condition: %u, %s",
                           errno, strerror(errno));
                        abort();
                }

                if (pair->cobj == NULL) {
                        /*
                         * Handle NOP case (synchronization)
                         */
                        assume_d(pair->p.cond != NULL, NULL);

<<<<<<< HEAD
                        dD("Handling NOP\n");
=======
                        dI("Handling NOP");
>>>>>>> d0f5524c

                        if (pthread_cond_signal(pair->p.cond) != 0) {
                                dE("An error ocured while signaling NOP condition: %u, %s",
                                   errno, strerror(errno));
                                abort();
                        }
                } else {
                        probe_citem_t *cached = NULL;

<<<<<<< HEAD
                        dD("Handling cache request\n");
=======
                        dI("Handling cache request");
>>>>>>> d0f5524c

                        /*
                         * Compute item ID
                         */
                        item_ID = SEXP_ID_v(pair->p.item);
<<<<<<< HEAD
                        dD("item ID=%"PRIu64"\n", item_ID);
=======
                        dI("item ID=%"PRIu64"", item_ID);
>>>>>>> d0f5524c

                        /*
                         * Perform cache lookup
                         */
                        if (rbt_i64_get(cache->tree, (int64_t)item_ID, (void *)&cached) == 0) {
                                register uint16_t i;
				SEXP_t   rest1, rest2;
                                /*
                                 * Maybe a cache HIT
                                 */
<<<<<<< HEAD
                                dD("cache HIT #1\n");
=======
                                dI("cache HIT #1");
>>>>>>> d0f5524c

                                for (i = 0; i < cached->count; ++i) {
                                        if (SEXP_deepcmp(SEXP_list_rest_r(&rest1, pair->p.item),
							 SEXP_list_rest_r(&rest2, cached->item[i])))
					{
						SEXP_free_r(&rest1);
						SEXP_free_r(&rest2);
                                                break;
					}

					SEXP_free_r(&rest1);
					SEXP_free_r(&rest2);
                                }

                                if (i == cached->count) {
                                        /*
                                         * Cache MISS
                                         */
<<<<<<< HEAD
                                        dD("cache MISS\n");
=======
                                        dI("cache MISS");
>>>>>>> d0f5524c

                                        cached->item = oscap_realloc(cached->item, sizeof(SEXP_t *) * ++cached->count);
                                        cached->item[cached->count - 1] = pair->p.item;

                                        /* Assign an unique item ID */
                                        probe_icache_item_setID(pair->p.item, item_ID);
                                } else {
                                        /*
                                         * Cache HIT
                                         */
<<<<<<< HEAD
                                        dD("cache HIT #2 -> real HIT\n");
=======
                                        dI("cache HIT #2 -> real HIT");
>>>>>>> d0f5524c
                                        SEXP_free(pair->p.item);
                                        pair->p.item = cached->item[i];
                                }
                        } else {
                                /*
                                 * Cache MISS
                                 */
<<<<<<< HEAD
                                dD("cache MISS\n");
=======
                                dI("cache MISS");
>>>>>>> d0f5524c
                                cached = oscap_talloc(probe_citem_t);
                                cached->item = oscap_talloc(SEXP_t *);
                                cached->item[0] = pair->p.item;
                                cached->count = 1;

                                /* Assign an unique item ID */
                                probe_icache_item_setID(pair->p.item, item_ID);

                                if (rbt_i64_add(cache->tree, (int64_t)item_ID, (void *)cached, NULL) != 0) {
                                        dE("Can't add item (k=%"PRIi64" to the cache (%p)", (int64_t)item_ID, cache->tree);

                                        oscap_free(cached->item);
                                        oscap_free(cached);

                                        /* now what? */
                                        abort();
                                }
                        }

                        if (probe_cobj_add_item(pair->cobj, pair->p.item) != 0) {
                            dW("An error ocured while adding the item to the collected object");
                        }
                }

                if (pthread_mutex_lock(&cache->queue_mutex) != 0) {
                        dE("An error ocured while re-locking the queue mutex: %u, %s",
                           errno, strerror(errno));
                        abort();
                }

                if (cache->queue_cnt > 0)
                        goto next;
        }

        return (NULL);
}

probe_icache_t *probe_icache_new(void)
{
        probe_icache_t *cache;

        cache = oscap_talloc(probe_icache_t);
        cache->tree = rbt_i64_new();

        if (pthread_mutex_init(&cache->queue_mutex, NULL) != 0) {
                dE("Can't initialize icache mutex: %u, %s", errno, strerror(errno));
                goto fail;
        }

        cache->queue_beg = 0;
        cache->queue_end = 0;
        cache->queue_cnt = 0;
        cache->queue_max = PROBE_IQUEUE_CAPACITY;

        if (pthread_cond_init(&cache->queue_notempty, NULL) != 0) {
                dE("Can't initialize icache queue condition variable (notempty): %u, %s",
                   errno, strerror(errno));
                goto fail;
        }

        if (pthread_cond_init(&cache->queue_notfull, NULL) != 0) {
                dE("Can't initialize icache queue condition variable (notfull): %u, %s",
                   errno, strerror(errno));
                goto fail;
        }

        if (pthread_create(&cache->thid, NULL,
                           probe_icache_worker, (void *)cache) != 0)
        {
                dE("Can't start the icache worker: %u, %s", errno, strerror(errno));
                goto fail;
        }

        return (cache);
fail:
        if (cache->tree != NULL)
                rbt_i64_free(cache->tree);

        pthread_mutex_destroy(&cache->queue_mutex);
        pthread_cond_destroy(&cache->queue_notempty);
        oscap_free(cache);

        return (NULL);
}

static int __probe_icache_add_nolock(probe_icache_t *cache, SEXP_t *cobj, SEXP_t *item, pthread_cond_t *cond)
{
        assume_d((cond == NULL) ^ (item == NULL), -1);
retry:
        if (cache->queue_cnt < cache->queue_max) {
                cache->queue[cache->queue_end].cobj = cobj;

                if (item != NULL) {
			assume_d(cobj != NULL, -1);
                        cache->queue[cache->queue_end].p.item = item;
                } else {
			assume_d(item == NULL && cobj == NULL, -1);
                        cache->queue[cache->queue_end].p.cond = cond;
		}

                ++cache->queue_cnt;
		++cache->queue_end;

                if (cache->queue_end == cache->queue_max)
                        cache->queue_end = 0;
        } else {
                /*
                 * The queue is full, we have to wait
                 */
                if (pthread_cond_wait(&cache->queue_notfull, &cache->queue_mutex) == 0)
                        goto retry;
                else {
                        dE("An error ocured while waiting for the `notfull' queue condition: %u, %s",
                           errno, strerror(errno));
                        return (-1);
                }
        }

        return (0);
}

int probe_icache_add(probe_icache_t *cache, SEXP_t *cobj, SEXP_t *item)
{
        int ret;

        if (cache == NULL || cobj == NULL || item == NULL)
                return (-1); /* XXX: EFAULT */

        if (pthread_mutex_lock(&cache->queue_mutex) != 0) {
                dE("An error ocured while locking the queue mutex: %u, %s",
                   errno, strerror(errno));
                return (-1);
        }

        ret = __probe_icache_add_nolock(cache, cobj, item, NULL);

        if (pthread_mutex_unlock(&cache->queue_mutex) != 0) {
                dE("An error ocured while unlocking the queue mutex: %u, %s",
                   errno, strerror(errno));
                abort();
        }

        if (ret != 0)
                return (-1);

        if (pthread_cond_signal(&cache->queue_notempty) != 0) {
                dE("An error ocured while signaling the `notempty' condition: %u, %s",
                   errno, strerror(errno));
                return (-1);
        }

        return (0);
}

int probe_icache_nop(probe_icache_t *cache)
{
        pthread_cond_t cond;

<<<<<<< HEAD
        dD("NOP\n");
=======
        dI("NOP");
>>>>>>> d0f5524c

        if (pthread_mutex_lock(&cache->queue_mutex) != 0) {
                dE("An error ocured while locking the queue mutex: %u, %s",
                   errno, strerror(errno));
                return (-1);
        }

        if (pthread_cond_init(&cond, NULL) != 0) {
                dE("Can't initialize icache queue condition variable (NOP): %u, %s",
                   errno, strerror(errno));
                return (-1);
        }

        if (__probe_icache_add_nolock(cache, NULL, NULL, &cond) != 0) {
                if (pthread_mutex_unlock(&cache->queue_mutex) != 0) {
                        dE("An error ocured while unlocking the queue mutex: %u, %s",
                           errno, strerror(errno));
                        abort();
                }

                pthread_cond_destroy(&cond);
                return (-1);
        }

<<<<<<< HEAD
        dD("Signaling `notempty'\n");
=======
        dI("Signaling `notempty'");
>>>>>>> d0f5524c

        if (pthread_cond_signal(&cache->queue_notempty) != 0) {
                dE("An error ocured while signaling the `notempty' condition: %u, %s",
                   errno, strerror(errno));

                pthread_cond_destroy(&cond);
                return (-1);
        }

<<<<<<< HEAD
        dD("Waiting for icache worker to handle the NOP\n");
=======
        dI("Waiting for icache worker to handle the NOP");
>>>>>>> d0f5524c

        if (pthread_cond_wait(&cond, &cache->queue_mutex) != 0) {
                dE("An error ocured while waiting for the `NOP' queue condition: %u, %s",
                   errno, strerror(errno));
                return (-1);
        }

<<<<<<< HEAD
        dD("Sync\n");
=======
        dI("Sync");
>>>>>>> d0f5524c

        if (pthread_mutex_unlock(&cache->queue_mutex) != 0) {
                dE("An error ocured while unlocking the queue mutex: %u, %s",
                   errno, strerror(errno));
                abort();
        }

        pthread_cond_destroy(&cond);

        return (0);
}

#define PROBE_RESULT_MEMCHECK_CTRESHOLD  32768  /* item count */
#define PROBE_RESULT_MEMCHECK_MINFREEMEM 512    /* MiB */
#define PROBE_RESULT_MEMCHECK_MAXRATIO   0.8   /* max. memory usage ratio - used/total */

/**
 * Returns 0 if the memory constraints are not reached. Otherwise, 1 is returned.
 * In case of an error, -1 is returned.
 */
static int probe_cobj_memcheck(size_t item_cnt)
{
	if (item_cnt > PROBE_RESULT_MEMCHECK_CTRESHOLD) {
		struct proc_memusage mu_proc;
		struct sys_memusage  mu_sys;
		double c_ratio;

		if (oscap_proc_memusage (&mu_proc) != 0)
			return (-1);

		if (oscap_sys_memusage (&mu_sys) != 0)
			return (-1);

		c_ratio = (double)mu_proc.mu_rss/(double)(mu_sys.mu_total);

		if (c_ratio > PROBE_RESULT_MEMCHECK_MAXRATIO) {
			dW("Memory usage ratio limit reached! limit=%f, current=%f",
			   PROBE_RESULT_MEMCHECK_MAXRATIO, c_ratio);
			errno = ENOMEM;
			return (1);
		}

		if ((mu_sys.mu_realfree / 1024) < PROBE_RESULT_MEMCHECK_MINFREEMEM) {
			dW("Minimum free memory limit reached! limit=%zu, current=%zu",
			   PROBE_RESULT_MEMCHECK_MINFREEMEM, mu_sys.mu_realfree / 1024);
			errno = ENOMEM;
			return (1);
		}
	}

	return (0);
}

/**
 * Collect an item
 * This function adds an item the collected object assosiated
 * with the given probe context.
 *
 * Returns:
 * 0 ... the item was succesfully added to the collected object
 * 1 ... the item was filtered out
 * 2 ... the item was not added because of memory constraints
 *       and the collected object was flagged as incomplete
 *-1 ... unexpected/internal error
 *
 * The caller must not free the item, it's freed automatically
 * by this function or by the icache worker thread.
 */
int probe_item_collect(struct probe_ctx *ctx, SEXP_t *item)
{
	SEXP_t *cobj_content;
	size_t  cobj_itemcnt;

	assume_d(ctx != NULL, -1);
	assume_d(ctx->probe_out != NULL, -1);
	assume_d(item != NULL, -1);

	cobj_content = SEXP_listref_nth(ctx->probe_out, 3);
	cobj_itemcnt = SEXP_list_length(cobj_content);
	SEXP_free(cobj_content);

	if (probe_cobj_memcheck(cobj_itemcnt) != 0) {

		/*
		 * Don't set the message again if the collected object is
		 * already flagged as incomplete.
		 */
		if (probe_cobj_get_flag(ctx->probe_out) != SYSCHAR_FLAG_INCOMPLETE) {
			SEXP_t *msg;
			/*
			 * Sync with the icache thread before modifying the
			 * collected object.
			 */
			if (probe_icache_nop(ctx->icache) != 0)
				return -1;

			msg = probe_msg_creat(OVAL_MESSAGE_LEVEL_WARNING,
			                      "Object is incomplete due to memory constraints.");

			probe_cobj_add_msg(ctx->probe_out, msg);
			probe_cobj_set_flag(ctx->probe_out, SYSCHAR_FLAG_INCOMPLETE);

			SEXP_free(msg);
		}

		return 2;
	}

        if (ctx->filters != NULL && probe_item_filtered(item, ctx->filters)) {
                SEXP_free(item);
		return (1);
        }

        if (probe_icache_add(ctx->icache, ctx->probe_out, item) != 0) {
                dE("Can't add item (%p) to the item cache (%p)", item, ctx->icache);
                SEXP_free(item);
                return (-1);
        }

        return (0);
}

static void probe_icache_free_node(struct rbt_i64_node *n)
{
        probe_citem_t *ci = (probe_citem_t *)n->data;

        while (ci->count > 0) {
                SEXP_free(ci->item[ci->count - 1]);
                --ci->count;
        }

        oscap_free(ci->item);
        oscap_free(ci);
        return;
}

void probe_icache_free(probe_icache_t *cache)
{
        void *ret = NULL;

        pthread_cancel(cache->thid);
        pthread_join(cache->thid, &ret);
        pthread_mutex_destroy(&cache->queue_mutex);
        pthread_cond_destroy(&cache->queue_notempty);
        pthread_cond_destroy(&cache->queue_notfull);

        rbt_i64_free_cb(cache->tree, &probe_icache_free_node);
        oscap_free(cache);
        return;
}<|MERGE_RESOLUTION|>--- conflicted
+++ resolved
@@ -101,11 +101,7 @@
         }
 
 	pair = &pair_mem;
-<<<<<<< HEAD
-        dD("icache worker ready\n");
-=======
-        dI("icache worker ready");
->>>>>>> d0f5524c
+        dD("icache worker ready");
 
         switch (errno = pthread_barrier_wait(&OSCAP_GSYM(th_barrier)))
         {
@@ -122,11 +118,7 @@
         while(pthread_cond_wait(&cache->queue_notempty, &cache->queue_mutex) == 0) {
                 assume_d(cache->queue_cnt > 0, NULL);
         next:
-<<<<<<< HEAD
-                dD("Extracting item from the cache queue: cnt=%"PRIu16", beg=%"PRIu16"\n", cache->queue_cnt, cache->queue_beg);
-=======
-                dI("Extracting item from the cache queue: cnt=%"PRIu16", beg=%"PRIu16"", cache->queue_cnt, cache->queue_beg);
->>>>>>> d0f5524c
+                dD("Extracting item from the cache queue: cnt=%"PRIu16", beg=%"PRIu16"", cache->queue_cnt, cache->queue_beg);
                 /*
                  * Extract an item from the queue and update queue beg, end & cnt
                  */
@@ -153,11 +145,7 @@
                         abort();
                 }
 
-<<<<<<< HEAD
-                dD("Signaling `notfull'\n");
-=======
-                dI("Signaling `notfull'");
->>>>>>> d0f5524c
+                dD("Signaling `notfull'");
 
                 if (pthread_cond_signal(&cache->queue_notfull) != 0) {
                         dE("An error ocured while signaling the `notfull' condition: %u, %s",
@@ -171,11 +159,7 @@
                          */
                         assume_d(pair->p.cond != NULL, NULL);
 
-<<<<<<< HEAD
-                        dD("Handling NOP\n");
-=======
-                        dI("Handling NOP");
->>>>>>> d0f5524c
+                        dD("Handling NOP");
 
                         if (pthread_cond_signal(pair->p.cond) != 0) {
                                 dE("An error ocured while signaling NOP condition: %u, %s",
@@ -185,21 +169,13 @@
                 } else {
                         probe_citem_t *cached = NULL;
 
-<<<<<<< HEAD
-                        dD("Handling cache request\n");
-=======
-                        dI("Handling cache request");
->>>>>>> d0f5524c
+                        dD("Handling cache request");
 
                         /*
                          * Compute item ID
                          */
                         item_ID = SEXP_ID_v(pair->p.item);
-<<<<<<< HEAD
-                        dD("item ID=%"PRIu64"\n", item_ID);
-=======
-                        dI("item ID=%"PRIu64"", item_ID);
->>>>>>> d0f5524c
+                        dD("item ID=%"PRIu64"", item_ID);
 
                         /*
                          * Perform cache lookup
@@ -210,11 +186,7 @@
                                 /*
                                  * Maybe a cache HIT
                                  */
-<<<<<<< HEAD
-                                dD("cache HIT #1\n");
-=======
-                                dI("cache HIT #1");
->>>>>>> d0f5524c
+                                dD("cache HIT #1");
 
                                 for (i = 0; i < cached->count; ++i) {
                                         if (SEXP_deepcmp(SEXP_list_rest_r(&rest1, pair->p.item),
@@ -233,11 +205,7 @@
                                         /*
                                          * Cache MISS
                                          */
-<<<<<<< HEAD
-                                        dD("cache MISS\n");
-=======
-                                        dI("cache MISS");
->>>>>>> d0f5524c
+                                        dD("cache MISS");
 
                                         cached->item = oscap_realloc(cached->item, sizeof(SEXP_t *) * ++cached->count);
                                         cached->item[cached->count - 1] = pair->p.item;
@@ -248,11 +216,7 @@
                                         /*
                                          * Cache HIT
                                          */
-<<<<<<< HEAD
-                                        dD("cache HIT #2 -> real HIT\n");
-=======
-                                        dI("cache HIT #2 -> real HIT");
->>>>>>> d0f5524c
+                                        dD("cache HIT #2 -> real HIT");
                                         SEXP_free(pair->p.item);
                                         pair->p.item = cached->item[i];
                                 }
@@ -260,11 +224,7 @@
                                 /*
                                  * Cache MISS
                                  */
-<<<<<<< HEAD
-                                dD("cache MISS\n");
-=======
-                                dI("cache MISS");
->>>>>>> d0f5524c
+                                dD("cache MISS");
                                 cached = oscap_talloc(probe_citem_t);
                                 cached->item = oscap_talloc(SEXP_t *);
                                 cached->item[0] = pair->p.item;
@@ -423,11 +383,7 @@
 {
         pthread_cond_t cond;
 
-<<<<<<< HEAD
-        dD("NOP\n");
-=======
-        dI("NOP");
->>>>>>> d0f5524c
+        dD("NOP");
 
         if (pthread_mutex_lock(&cache->queue_mutex) != 0) {
                 dE("An error ocured while locking the queue mutex: %u, %s",
@@ -452,11 +408,7 @@
                 return (-1);
         }
 
-<<<<<<< HEAD
-        dD("Signaling `notempty'\n");
-=======
-        dI("Signaling `notempty'");
->>>>>>> d0f5524c
+        dD("Signaling `notempty'");
 
         if (pthread_cond_signal(&cache->queue_notempty) != 0) {
                 dE("An error ocured while signaling the `notempty' condition: %u, %s",
@@ -466,11 +418,7 @@
                 return (-1);
         }
 
-<<<<<<< HEAD
-        dD("Waiting for icache worker to handle the NOP\n");
-=======
-        dI("Waiting for icache worker to handle the NOP");
->>>>>>> d0f5524c
+        dD("Waiting for icache worker to handle the NOP");
 
         if (pthread_cond_wait(&cond, &cache->queue_mutex) != 0) {
                 dE("An error ocured while waiting for the `NOP' queue condition: %u, %s",
@@ -478,11 +426,7 @@
                 return (-1);
         }
 
-<<<<<<< HEAD
-        dD("Sync\n");
-=======
-        dI("Sync");
->>>>>>> d0f5524c
+        dD("Sync");
 
         if (pthread_mutex_unlock(&cache->queue_mutex) != 0) {
                 dE("An error ocured while unlocking the queue mutex: %u, %s",
