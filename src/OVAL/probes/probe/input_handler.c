--- conflicted
+++ resolved
@@ -111,13 +111,8 @@
 		if (oid != NULL) {
 			SEXP_VALIDATE(oid);
 
-<<<<<<< HEAD
-			dD("offline_mode=%08x\n", OSCAP_GSYM(offline_mode));
-			dD("offline_mode_supported=%08x\n", OSCAP_GSYM(offline_mode_supported));
-=======
-			dI("offline_mode=%08x", OSCAP_GSYM(offline_mode));
-			dI("offline_supp=%08x", OSCAP_GSYM(offline_mode_supported));
->>>>>>> d0f5524c
+			dD("offline_mode=%08x", OSCAP_GSYM(offline_mode));
+			dD("offline_mode_supported=%08x", OSCAP_GSYM(offline_mode_supported));
 
 			if ((OSCAP_GSYM(offline_mode) != PROBE_OFFLINE_NONE) &&
 			    !(OSCAP_GSYM(offline_mode) & OSCAP_GSYM(offline_mode_supported))) {
