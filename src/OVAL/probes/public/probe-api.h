--- conflicted
+++ resolved
@@ -470,17 +470,10 @@
 #define PROBECMD_RESET     3 /**< Reset command code */
 
 
-<<<<<<< HEAD
-OSCAP_API void probe_offline_mode(void);
+OSCAP_API int probe_offline_mode_supported(void);
 OSCAP_API void probe_preload(void);
 OSCAP_API void *probe_init(void) __attribute__ ((unused));
 OSCAP_API void probe_fini(void *) __attribute__ ((unused));
-=======
-int probe_offline_mode_supported(void);
-void probe_preload(void);
-void *probe_init(void) __attribute__ ((unused));
-void probe_fini(void *) __attribute__ ((unused));
->>>>>>> cbfc2592
 
 typedef struct probe_ctx probe_ctx;
 
