/*
 * Copyright 2012--2014 Red Hat Inc., Durham, North Carolina.
 * All Rights Reserved.
 *
 * This library is free software; you can redistribute it and/or
 * modify it under the terms of the GNU Lesser General Public
 * License as published by the Free Software Foundation; either
 * version 2.1 of the License, or (at your option) any later version.
 *
 * This library is distributed in the hope that it will be useful,
 * but WITHOUT ANY WARRANTY; without even the implied warranty of
 * MERCHANTABILITY or FITNESS FOR A PARTICULAR PURPOSE.  See the GNU
 * Lesser General Public License for more details.
 *
 * You should have received a copy of the GNU Lesser General Public
 * License along with this library; if not, write to the Free Software
 * Foundation, Inc., 59 Temple Place, Suite 330, Boston, MA  02111-1307  USA
 *
 */

<<<<<<< HEAD
#include <config.h>
=======
#ifdef HAVE_CONFIG_H
#include <config.h>
#endif

>>>>>>> 59dbd922
#include <stdio.h> // for P_tmpdir macro
#include <string.h>
#include <stdlib.h>
#include <errno.h>
#include <unistd.h>
#include <limits.h>

#include <curl/curl.h>
#include <curl/easy.h>
#include <libgen.h>

#ifndef _WIN32
#include <ftw.h>
#endif

#include "oscap_acquire.h"
#include "common/_error.h"
#include "common/oscap_buffer.h"
#ifndef P_tmpdir
#define P_tmpdir "/tmp"
#endif

#define TEMP_DIR_TEMPLATE P_tmpdir "/oscap.XXXXXX"
#define TEMP_URL_TEMPLATE "downloaded.XXXXXX"

char *
oscap_acquire_temp_dir()
{
	char *temp_dir = strdup(TEMP_DIR_TEMPLATE);
	if (mkdtemp(temp_dir) == NULL) {
		free(temp_dir);
		oscap_seterr(OSCAP_EFAMILY_GLIBC, "Could not create temp directory " TEMP_DIR_TEMPLATE ". %s", strerror(errno));
		return NULL;
	}
	return temp_dir;
}

#ifndef _WIN32
static int
__unlink_cb(const char *fpath, const struct stat *sb, int typeflag, struct FTW *ftwbuf)
{
	int rv = remove(fpath);

	if (rv)
		oscap_seterr(OSCAP_EFAMILY_GLIBC, "Could not remove %s. %s", fpath, strerror(errno));

	return rv;
}
#endif

void
oscap_acquire_cleanup_dir(char **dir_path)
{
#ifndef _WIN32
	if (*dir_path != NULL)
	{
		nftw(*dir_path, __unlink_cb, 64, FTW_DEPTH | FTW_PHYS | FTW_MOUNT);
		free(*dir_path);
		*dir_path = NULL;
	}
#else
	// TODO
#endif
}

int
oscap_acquire_temp_file(const char *dir, const char *template, char **filename)
{
	mode_t old_mode;
	int fd;

	if (dir == NULL || template == NULL || filename == NULL)
		return -1;

	*filename = malloc(PATH_MAX * sizeof(char));
	snprintf(*filename, PATH_MAX, "%s/%s", dir, template);

	old_mode = umask(077); /* Override unusual umask. Ensure 0700 permissions. */
	fd = mkstemp(*filename);
	(void) umask(old_mode);
	if (fd < 1) {
		oscap_seterr(OSCAP_EFAMILY_GLIBC, "mkstemp for %s failed: %s", *filename, strerror(errno));
		free(*filename);
		*filename = NULL;
	}
	return fd;
}

bool
oscap_acquire_url_is_supported(const char *url)
{
	return !strncmp(url, "http://", strlen("http://"));
}

char *
oscap_acquire_url_to_filename(const char *url)
{
	/* RFC 3986: 2.1. Percent-Encoding */
	char *curl_filename = NULL;
	char *filename = NULL;
	CURL *curl;

	curl = curl_easy_init();
	if (curl == NULL) {
		oscap_seterr(OSCAP_EFAMILY_NET, "Failed to initialize libcurl.");
		return NULL;
	}

	curl_filename = curl_easy_escape(curl , url , 0);
	if (curl_filename == NULL) {
		oscap_seterr(OSCAP_EFAMILY_NET, "Failed to escape the given url %s", url);
		return NULL;
	}
	filename = strdup(curl_filename);
	curl_free(curl_filename);
	curl_easy_cleanup(curl);
	return filename;
}

char* oscap_acquire_url_download(const char *url, size_t* memory_size)
{
	CURL *curl;
	curl = curl_easy_init();
	if (curl == NULL) {
		oscap_seterr(OSCAP_EFAMILY_NET, "Failed to initialize libcurl.");
		return NULL;
	}

	struct oscap_buffer* buffer = oscap_buffer_new();

	curl_easy_setopt(curl, CURLOPT_URL, url);
	curl_easy_setopt(curl, CURLOPT_WRITEFUNCTION, write_to_memory_callback);
	curl_easy_setopt(curl, CURLOPT_WRITEDATA, buffer);

	CURLcode res = curl_easy_perform(curl);
	curl_easy_cleanup(curl);

	if (res != 0) {
		oscap_seterr(OSCAP_EFAMILY_NET, "Download failed: %s", curl_easy_strerror(res));
		oscap_buffer_free(buffer);
		return NULL;
	}

	*memory_size = oscap_buffer_get_length(buffer);
	char* data = oscap_buffer_bequeath(buffer); // get data and free buffer struct
	return data;
}

size_t write_to_memory_callback(char *ptr, size_t size, size_t nmemb, void *userdata)
{
	size_t new_received_size = size * nmemb; // total size of newly received data
	oscap_buffer_append_binary_data((struct oscap_buffer*)userdata, ptr, new_received_size);
	return new_received_size;
}

char *
oscap_acquire_pipe_to_string(int fd)
{
	char* pipe_buffer = malloc(sizeof(char) * 128);
	size_t pipe_buffer_size = 128;
	size_t read_bytes = 0;

	char readbuf;
	// FIXME: Read by larger chunks in the future
	while (read(fd, &readbuf, 1) > 0) {
		// & is a special case, we have to "escape" it manually
		// (all else will eventually get handled by libxml)
		if (readbuf == '&')
			read_bytes += 5; // we have to write "&amp;" instead of just &
		else
			read_bytes += 1;

		// + 1 because we want to add \0 at the end
		if (read_bytes + 1 > pipe_buffer_size) {
			// we simply double the buffer when we blow it
			pipe_buffer_size *= 2;
			pipe_buffer = realloc(pipe_buffer, sizeof(char) * pipe_buffer_size);
		}

		// write the escaped "&amp;" to the stdout buffer
		if (readbuf == '&') {
			pipe_buffer[read_bytes - 5] = '&';
			pipe_buffer[read_bytes - 4] = 'a';
			pipe_buffer[read_bytes - 3] = 'm';
			pipe_buffer[read_bytes - 2] = 'p';
			pipe_buffer[read_bytes - 1] = ';';
		} else {
			// index from 0 onwards, first byte ends up on index 0
			pipe_buffer[read_bytes - 1] = readbuf;
		}
	}
	pipe_buffer[read_bytes] = '\0';

	close(fd);
	return pipe_buffer;
}

char *oscap_acquire_guess_realpath(const char *filepath)
{
	char *rpath = realpath(filepath, NULL);
	if (rpath == NULL) {
		// file does not exists, let's try to guess realpath
		// this is not 100% correct, but it is good enough
		char *copy = strdup(filepath);
		char *real_dir = realpath(dirname(copy), NULL);
		if (real_dir == NULL) {
			oscap_seterr(OSCAP_EFAMILY_OSCAP, "Cannot guess realpath for %s, directory: %s does not exists!", filepath, real_dir);
			free(copy);
			return NULL;
		}
		rpath = oscap_sprintf("%s/%s", real_dir, basename((char *)filepath));
		free(real_dir);
		free(copy);
	}
	return rpath;
}

int oscap_acquire_mkdir_p(const char *path)
{
	// NOTE: This assumes a UNIX VFS path, C:\\folder\\folder would break it!

	if (strlen(path) > PATH_MAX) {
		return -1;
	}
	else {
		char temp[PATH_MAX + 1]; // +1 for \0
		unsigned int i;

		for (i = 0; i <= strlen(path); i++) {
			if (path[i] == '/' || path[i] == '\0') {
				strncpy(temp, path, i);
				temp[i] = '\0';

				// skip leading '/', we will never be creating the root anyway
				if (strlen(temp) == 0)
					continue;

#ifndef _WIN32
				if (mkdir(temp, S_IRWXU) != 0 && errno != EEXIST) {
#else
				if (mkdir(temp) != 0 && errno != EEXIST) {
#endif
					oscap_seterr(OSCAP_EFAMILY_GLIBC,
						"Error making directory '%s', while doing recursive mkdir for '%s', error was '%s'.",
						temp, path, strerror(errno));
					return -1;
				}
			}
		}

		return 0;
	}
}

int oscap_acquire_ensure_parent_dir(const char *filepath)
{
	char *filepath_cpy = oscap_strdup(filepath);
	char *dirpath = dirname(filepath_cpy);
	int ret = oscap_acquire_mkdir_p(dirpath);
	if (ret != 0) {
		oscap_seterr(OSCAP_EFAMILY_GLIBC, "Error making directory '%s' to ensure correct path of '%s'.", dirpath, filepath);
	}
	free(filepath_cpy);
	return ret;
}<|MERGE_RESOLUTION|>--- conflicted
+++ resolved
@@ -18,14 +18,10 @@
  *
  */
 
-<<<<<<< HEAD
-#include <config.h>
-=======
 #ifdef HAVE_CONFIG_H
 #include <config.h>
 #endif
 
->>>>>>> 59dbd922
 #include <stdio.h> // for P_tmpdir macro
 #include <string.h>
 #include <stdlib.h>
