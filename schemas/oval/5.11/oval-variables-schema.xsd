--- conflicted
+++ resolved
@@ -1,175 +1,86 @@
-<<<<<<< HEAD
-<?xml version="1.0" encoding="utf-8"?>
-<xsd:schema xmlns:xsd="http://www.w3.org/2001/XMLSchema" xmlns:oval="http://oval.mitre.org/XMLSchema/oval-common-5" xmlns:oval-var="http://oval.mitre.org/XMLSchema/oval-variables-5" xmlns:ds="http://www.w3.org/2000/09/xmldsig#" xmlns:sch="http://purl.oclc.org/dsdl/schematron" targetNamespace="http://oval.mitre.org/XMLSchema/oval-variables-5" elementFormDefault="qualified" version="5.11">
-     <xsd:import namespace="http://oval.mitre.org/XMLSchema/oval-common-5" schemaLocation="oval-common-schema.xsd"/>
-     <xsd:import namespace="http://www.w3.org/2000/09/xmldsig#" schemaLocation="../../common/xmldsig-core-schema.xsd"/>
-     <xsd:annotation>
-          <xsd:documentation/>
-          <xsd:documentation>The following is a description of the elements, types, and attributes that compose the core schema for encoding Open Vulnerability and Assessment Language (OVAL) Variables. This schema is provided to give structure to any external variables and their values that an OVAL Definition is expecting.</xsd:documentation>
-          <xsd:documentation>The OVAL Schema is maintained by The MITRE Corporation and developed by the public OVAL Community. For more information, including how to get involved in the project and how to submit change requests, please visit the OVAL website at http://oval.mitre.org.</xsd:documentation>
-          <xsd:appinfo>
-               <schema>Core Variable</schema>
-               <version>5.11 Release Candidate 1</version>
-               <date>11/18/2014 2:20:00 PM</date>
-               <terms_of_use>Copyright (c) 2002-2014, The MITRE Corporation. All rights reserved.  The contents of this file are subject to the terms of the OVAL License located at http://oval.mitre.org/oval/about/termsofuse.html. See the OVAL License for the specific language governing permissions and limitations for use of this schema.  When distributing copies of the OVAL Schema, this license header must be included.</terms_of_use>
-              <sch:ns prefix="oval-var" uri="http://oval.mitre.org/XMLSchema/oval-variables-5"/>
-          </xsd:appinfo>
-     </xsd:annotation>
-     <!-- =============================================================================== -->
-     <!-- =============================================================================== -->
-     <!-- =============================================================================== -->
-     <xsd:element name="oval_variables">
-          <xsd:annotation>
-               <xsd:documentation>The oval_variables element is the root of an OVAL Variable Document. Its purpose is to bind together the different variables contained in the document. The generator section must be present and provides information about when the variable file was compiled and under what version. The optional Signature element allows an XML Signature as defined by the W3C to be attached to the document. This allows authentication and data integrity to be provided to the user. Enveloped signatures are supported. More information about the official W3C Recommendation regarding XML digital signatures can be found at http://www.w3.org/TR/xmldsig-core/.</xsd:documentation>
-          </xsd:annotation>
-          <xsd:complexType>
-               <xsd:sequence>
-                    <xsd:element name="generator" type="oval:GeneratorType" />
-                    <xsd:element name="variables" type="oval-var:VariablesType" minOccurs="0" maxOccurs="1"/>
-                    <xsd:element ref="ds:Signature" minOccurs="0" maxOccurs="1"/>
-               </xsd:sequence>
-          </xsd:complexType>
-          <xsd:key name="varKey">
-               <xsd:annotation>
-                    <xsd:documentation>Enforce uniqueness amongst the variable ids found in the variable document.</xsd:documentation>
-               </xsd:annotation>
-               <xsd:selector xpath=".//oval-var:variable"/>
-               <xsd:field xpath="@id"/>
-          </xsd:key>
-     </xsd:element>
-     <!-- =============================================================================== -->
-     <!-- =================================  GENERATOR  ================================= -->
-     <!-- =============================================================================== -->
-     <!--
-		The GeneratorType is defined by the oval common schema.  Please refer to
-		that documentation for a description of the complex type.
-	-->
-     <!-- =============================================================================== -->
-     <!-- ================================  DEFINITIONS  ================================ -->
-     <!-- =============================================================================== -->
-     <xsd:complexType name="VariablesType">
-          <xsd:annotation>
-               <xsd:documentation>The VariablesType complex type is a container for one or more variable elements. Each variable element holds the value of an external variable used in an OVAL Definition. Please refer to the description of the VariableType for more information about an individual variable.</xsd:documentation>
-          </xsd:annotation>
-          <xsd:sequence>
-               <xsd:element name="variable" type="oval-var:VariableType" minOccurs="1" maxOccurs="unbounded"/>
-          </xsd:sequence>
-     </xsd:complexType>
-     <xsd:complexType name="VariableType">
-          <xsd:annotation>
-               <xsd:documentation>Each variable element contains the associated datatype and value which will be substituted into the OVAL Definition that is referencing this specific variable.</xsd:documentation>
-               <xsd:documentation>The notes section of a variable should be used to hold information that might be helpful to someone examining the technical aspects of the variable. Please refer to the description of the NotesType complex type for more information about the notes element.</xsd:documentation>
-          </xsd:annotation>
-          <xsd:sequence>
-               <xsd:element name="value" type="xsd:anySimpleType" minOccurs="1" maxOccurs="unbounded"/>
-               <xsd:element name="notes" type="oval:NotesType" minOccurs="0" maxOccurs="1"/>
-          </xsd:sequence>
-          <xsd:attribute name="id" type="oval:VariableIDPattern" use="required"/>
-          <xsd:attribute name="datatype" use="required" type="oval:SimpleDatatypeEnumeration">
-               <xsd:annotation>
-                    <xsd:documentation>Note that the 'record' datatype is not permitted on variables.</xsd:documentation>
-               </xsd:annotation>
-          </xsd:attribute>
-          <xsd:attribute name="comment" type="xsd:string" use="required"/>
-     </xsd:complexType>
-     <!-- =============================================================================== -->
-     <!-- =================================  SIGNATURE  ================================= -->
-     <!-- =============================================================================== -->
-     <!--
-		The signature element is defined by the xmldsig schema.  Please refer to that
-		documentation for a description of the valid elements and types.  More
-		information about the official W3C Recommendation regarding XML digital
-		signatures can be found at http://www.w3.org/TR/xmldsig-core/.
-	-->
-     <!-- =============================================================================== -->
-     <!-- =============================================================================== -->
-     <!-- =============================================================================== -->
-</xsd:schema>
-=======
-<?xml version="1.0" encoding="utf-8"?>
-<xsd:schema xmlns:xsd="http://www.w3.org/2001/XMLSchema" xmlns:oval="http://oval.mitre.org/XMLSchema/oval-common-5" xmlns:oval-var="http://oval.mitre.org/XMLSchema/oval-variables-5" xmlns:ds="http://www.w3.org/2000/09/xmldsig#" xmlns:sch="http://purl.oclc.org/dsdl/schematron" targetNamespace="http://oval.mitre.org/XMLSchema/oval-variables-5" elementFormDefault="qualified" version="5.11">
-     <xsd:import namespace="http://oval.mitre.org/XMLSchema/oval-common-5" schemaLocation="oval-common-schema.xsd"/>
-     <xsd:import namespace="http://www.w3.org/2000/09/xmldsig#" schemaLocation="xmldsig-core-schema.xsd"/>
-     <xsd:annotation>
-          <xsd:documentation/>
-          <xsd:documentation>The following is a description of the elements, types, and attributes that compose the core schema for encoding Open Vulnerability and Assessment Language (OVAL) Variables. This schema is provided to give structure to any external variables and their values that an OVAL Definition is expecting.</xsd:documentation>
-          <xsd:documentation>The OVAL Schema is maintained by The MITRE Corporation and developed by the public OVAL Community. For more information, including how to get involved in the project and how to submit change requests, please visit the OVAL website at http://oval.mitre.org.</xsd:documentation>
-          <xsd:appinfo>
-               <schema>Core Variable</schema>
-               <version>5.11</version>
-               <date>12/18/2014 09:00:00 AM</date>
-               <terms_of_use>Copyright (c) 2002-2014, The MITRE Corporation. All rights reserved.  The contents of this file are subject to the terms of the OVAL License located at http://oval.mitre.org/oval/about/termsofuse.html. See the OVAL License for the specific language governing permissions and limitations for use of this schema.  When distributing copies of the OVAL Schema, this license header must be included.</terms_of_use>
-              <sch:ns prefix="oval-var" uri="http://oval.mitre.org/XMLSchema/oval-variables-5"/>
-          </xsd:appinfo>
-     </xsd:annotation>
-     <!-- =============================================================================== -->
-     <!-- =============================================================================== -->
-     <!-- =============================================================================== -->
-     <xsd:element name="oval_variables">
-          <xsd:annotation>
-               <xsd:documentation>The oval_variables element is the root of an OVAL Variable Document. Its purpose is to bind together the different variables contained in the document. The generator section must be present and provides information about when the variable file was compiled and under what version. The optional Signature element allows an XML Signature as defined by the W3C to be attached to the document. This allows authentication and data integrity to be provided to the user. Enveloped signatures are supported. More information about the official W3C Recommendation regarding XML digital signatures can be found at http://www.w3.org/TR/xmldsig-core/.</xsd:documentation>
-          </xsd:annotation>
-          <xsd:complexType>
-               <xsd:sequence>
-                    <xsd:element name="generator" type="oval:GeneratorType" />
-                    <xsd:element name="variables" type="oval-var:VariablesType" minOccurs="0" maxOccurs="1"/>
-                    <xsd:element ref="ds:Signature" minOccurs="0" maxOccurs="1"/>
-               </xsd:sequence>
-          </xsd:complexType>
-          <xsd:key name="varKey">
-               <xsd:annotation>
-                    <xsd:documentation>Enforce uniqueness amongst the variable ids found in the variable document.</xsd:documentation>
-               </xsd:annotation>
-               <xsd:selector xpath=".//oval-var:variable"/>
-               <xsd:field xpath="@id"/>
-          </xsd:key>
-     </xsd:element>
-     <!-- =============================================================================== -->
-     <!-- =================================  GENERATOR  ================================= -->
-     <!-- =============================================================================== -->
-     <!--
-		The GeneratorType is defined by the oval common schema.  Please refer to
-		that documentation for a description of the complex type.
-	-->
-     <!-- =============================================================================== -->
-     <!-- ================================  DEFINITIONS  ================================ -->
-     <!-- =============================================================================== -->
-     <xsd:complexType name="VariablesType">
-          <xsd:annotation>
-               <xsd:documentation>The VariablesType complex type is a container for one or more variable elements. Each variable element holds the value of an external variable used in an OVAL Definition. Please refer to the description of the VariableType for more information about an individual variable.</xsd:documentation>
-          </xsd:annotation>
-          <xsd:sequence>
-               <xsd:element name="variable" type="oval-var:VariableType" minOccurs="1" maxOccurs="unbounded"/>
-          </xsd:sequence>
-     </xsd:complexType>
-     <xsd:complexType name="VariableType">
-          <xsd:annotation>
-               <xsd:documentation>Each variable element contains the associated datatype and value which will be substituted into the OVAL Definition that is referencing this specific variable.</xsd:documentation>
-               <xsd:documentation>The notes section of a variable should be used to hold information that might be helpful to someone examining the technical aspects of the variable. Please refer to the description of the NotesType complex type for more information about the notes element.</xsd:documentation>
-          </xsd:annotation>
-          <xsd:sequence>
-               <xsd:element name="value" type="xsd:anySimpleType" minOccurs="1" maxOccurs="unbounded"/>
-               <xsd:element name="notes" type="oval:NotesType" minOccurs="0" maxOccurs="1"/>
-          </xsd:sequence>
-          <xsd:attribute name="id" type="oval:VariableIDPattern" use="required"/>
-          <xsd:attribute name="datatype" use="required" type="oval:SimpleDatatypeEnumeration">
-               <xsd:annotation>
-                    <xsd:documentation>Note that the 'record' datatype is not permitted on variables.</xsd:documentation>
-               </xsd:annotation>
-          </xsd:attribute>
-          <xsd:attribute name="comment" type="xsd:string" use="required"/>
-     </xsd:complexType>
-     <!-- =============================================================================== -->
-     <!-- =================================  SIGNATURE  ================================= -->
-     <!-- =============================================================================== -->
-     <!--
-		The signature element is defined by the xmldsig schema.  Please refer to that
-		documentation for a description of the valid elements and types.  More
-		information about the official W3C Recommendation regarding XML digital
-		signatures can be found at http://www.w3.org/TR/xmldsig-core/.
-	-->
-     <!-- =============================================================================== -->
-     <!-- =============================================================================== -->
-     <!-- =============================================================================== -->
-</xsd:schema>
->>>>>>> 31365081
+<?xml version="1.0" encoding="utf-8"?>
+<xsd:schema xmlns:xsd="http://www.w3.org/2001/XMLSchema" xmlns:oval="http://oval.mitre.org/XMLSchema/oval-common-5" xmlns:oval-var="http://oval.mitre.org/XMLSchema/oval-variables-5" xmlns:ds="http://www.w3.org/2000/09/xmldsig#" xmlns:sch="http://purl.oclc.org/dsdl/schematron" targetNamespace="http://oval.mitre.org/XMLSchema/oval-variables-5" elementFormDefault="qualified" version="5.11">
+     <xsd:import namespace="http://oval.mitre.org/XMLSchema/oval-common-5" schemaLocation="oval-common-schema.xsd"/>
+     <xsd:import namespace="http://www.w3.org/2000/09/xmldsig#" schemaLocation="../../common/xmldsig-core-schema.xsd"/>
+     <xsd:annotation>
+          <xsd:documentation/>
+          <xsd:documentation>The following is a description of the elements, types, and attributes that compose the core schema for encoding Open Vulnerability and Assessment Language (OVAL) Variables. This schema is provided to give structure to any external variables and their values that an OVAL Definition is expecting.</xsd:documentation>
+          <xsd:documentation>The OVAL Schema is maintained by The MITRE Corporation and developed by the public OVAL Community. For more information, including how to get involved in the project and how to submit change requests, please visit the OVAL website at http://oval.mitre.org.</xsd:documentation>
+          <xsd:appinfo>
+               <schema>Core Variable</schema>
+               <version>5.11</version>
+               <date>12/18/2014 09:00:00 AM</date>
+               <terms_of_use>Copyright (c) 2002-2014, The MITRE Corporation. All rights reserved.  The contents of this file are subject to the terms of the OVAL License located at http://oval.mitre.org/oval/about/termsofuse.html. See the OVAL License for the specific language governing permissions and limitations for use of this schema.  When distributing copies of the OVAL Schema, this license header must be included.</terms_of_use>
+              <sch:ns prefix="oval-var" uri="http://oval.mitre.org/XMLSchema/oval-variables-5"/>
+          </xsd:appinfo>
+     </xsd:annotation>
+     <!-- =============================================================================== -->
+     <!-- =============================================================================== -->
+     <!-- =============================================================================== -->
+     <xsd:element name="oval_variables">
+          <xsd:annotation>
+               <xsd:documentation>The oval_variables element is the root of an OVAL Variable Document. Its purpose is to bind together the different variables contained in the document. The generator section must be present and provides information about when the variable file was compiled and under what version. The optional Signature element allows an XML Signature as defined by the W3C to be attached to the document. This allows authentication and data integrity to be provided to the user. Enveloped signatures are supported. More information about the official W3C Recommendation regarding XML digital signatures can be found at http://www.w3.org/TR/xmldsig-core/.</xsd:documentation>
+          </xsd:annotation>
+          <xsd:complexType>
+               <xsd:sequence>
+                    <xsd:element name="generator" type="oval:GeneratorType" />
+                    <xsd:element name="variables" type="oval-var:VariablesType" minOccurs="0" maxOccurs="1"/>
+                    <xsd:element ref="ds:Signature" minOccurs="0" maxOccurs="1"/>
+               </xsd:sequence>
+          </xsd:complexType>
+          <xsd:key name="varKey">
+               <xsd:annotation>
+                    <xsd:documentation>Enforce uniqueness amongst the variable ids found in the variable document.</xsd:documentation>
+               </xsd:annotation>
+               <xsd:selector xpath=".//oval-var:variable"/>
+               <xsd:field xpath="@id"/>
+          </xsd:key>
+     </xsd:element>
+     <!-- =============================================================================== -->
+     <!-- =================================  GENERATOR  ================================= -->
+     <!-- =============================================================================== -->
+     <!--
+		The GeneratorType is defined by the oval common schema.  Please refer to
+		that documentation for a description of the complex type.
+	-->
+     <!-- =============================================================================== -->
+     <!-- ================================  DEFINITIONS  ================================ -->
+     <!-- =============================================================================== -->
+     <xsd:complexType name="VariablesType">
+          <xsd:annotation>
+               <xsd:documentation>The VariablesType complex type is a container for one or more variable elements. Each variable element holds the value of an external variable used in an OVAL Definition. Please refer to the description of the VariableType for more information about an individual variable.</xsd:documentation>
+          </xsd:annotation>
+          <xsd:sequence>
+               <xsd:element name="variable" type="oval-var:VariableType" minOccurs="1" maxOccurs="unbounded"/>
+          </xsd:sequence>
+     </xsd:complexType>
+     <xsd:complexType name="VariableType">
+          <xsd:annotation>
+               <xsd:documentation>Each variable element contains the associated datatype and value which will be substituted into the OVAL Definition that is referencing this specific variable.</xsd:documentation>
+               <xsd:documentation>The notes section of a variable should be used to hold information that might be helpful to someone examining the technical aspects of the variable. Please refer to the description of the NotesType complex type for more information about the notes element.</xsd:documentation>
+          </xsd:annotation>
+          <xsd:sequence>
+               <xsd:element name="value" type="xsd:anySimpleType" minOccurs="1" maxOccurs="unbounded"/>
+               <xsd:element name="notes" type="oval:NotesType" minOccurs="0" maxOccurs="1"/>
+          </xsd:sequence>
+          <xsd:attribute name="id" type="oval:VariableIDPattern" use="required"/>
+          <xsd:attribute name="datatype" use="required" type="oval:SimpleDatatypeEnumeration">
+               <xsd:annotation>
+                    <xsd:documentation>Note that the 'record' datatype is not permitted on variables.</xsd:documentation>
+               </xsd:annotation>
+          </xsd:attribute>
+          <xsd:attribute name="comment" type="xsd:string" use="required"/>
+     </xsd:complexType>
+     <!-- =============================================================================== -->
+     <!-- =================================  SIGNATURE  ================================= -->
+     <!-- =============================================================================== -->
+     <!--
+		The signature element is defined by the xmldsig schema.  Please refer to that
+		documentation for a description of the valid elements and types.  More
+		information about the official W3C Recommendation regarding XML digital
+		signatures can be found at http://www.w3.org/TR/xmldsig-core/.
+	-->
+     <!-- =============================================================================== -->
+     <!-- =============================================================================== -->
+     <!-- =============================================================================== -->
+</xsd:schema>