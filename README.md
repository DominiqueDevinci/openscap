# OpenSCAP

Open Source Security Compliance Solution

## About

The oscap program is a command line tool that allows users to load, scan,
validate, edit, and export SCAP documents.

 * Homepage of the project: [www.open-scap.org](http://www.open-scap.org)
 * Manual: [Oscap User Manual](https://github.com/OpenSCAP/openscap/blob/maint-1.0/docs/manual/manual.adoc)
 * For new contributors: [How to contribute](https://github.com/OpenSCAP/openscap/blob/maint-1.0/docs/contribute/contribute.adoc)

## Compilation

Choose *1a* or *1b* depending on whether you want sources from a release tarball or the git repository.

1a) Get a release tarball
```
# replace ${version} with the desired version
wget https://fedorahosted.org/releases/o/p/openscap/openscap-${version}.tar.gz
tar -xzpf openscap-${version}.tar.gz
cd openscap-${version}.tar.gz
```

**OR**

1b) Get fresh sources from git repository and run ./autogen.sh
```
git clone https://github.com/OpenSCAP/openscap.git
cd openscap
./autogen.sh
```
The autoconf, automake, and libtool tools are required to be installed on your system.

2) Run the following commands to build the library:
```
./configure
make
```
Build dependencies:
<<<<<<< HEAD
(some of these can be turned off via configure)
 * dbus-devel
=======
(some of these are optional, if they are not detected, openscap will be compiled
without respective optional features)
>>>>>>> c3fd0fb6
 * GConf2-devel
 * libacl-devel
 * libblkid-devel
 * libcap-devel
 * libcurl-devel
 * libgcrypt-devel
 * libselinux-devel
 * libxml2-devel
 * libxslt-devel
 * make
 * openldap-devel
 * pcre-devel
 * perl-XML-Parser
 * perl-XML-XPath
 * perl-devel
 * python-devel
 * rpm-devel
 * swig
 * bzip2-devel

3) Run library self-checks by executing the following command:
```
make check
```

4) Run the installation procedure by executing the following command:
```
make install
```


## Use cases

### SCAP Content Validation

 * The following example shows how to validate a given source data stream; all components within the data stream are validated (XCCDF, OVAL, OCIL, CPE, and possibly other components):
```
oscap ds sds-validate scap-ds.xml
```


### Scanning

 * To evaluate all definitions within the given OVAL Definition file, run the following command:
```
oscap oval eval --results oval-results.xml scap-oval.xml
```
*where scap-oval.xml is the OVAL Definition file and oval-results.xml is the OVAL Result file.*

 * To evaluate all definitions from the OVAL component that are part of a particular data stream within a SCAP data stream collection, run the following command:
```
oscap oval eval --datastream-id ds.xml --oval-id xccdf.xml --results oval-results.xml scap-ds.xml
```
*where ds.xml is the given data stream, xccdf.xml is an XCCDF file specifying the OVAL component, oval-results.xml is the OVAL Result file, and scap-ds.xml is a file representing the SCAP data stream collection.*

 * To evaluate a specific profile in an XCCDF file run this command:
```
oscap xccdf eval --profile Desktop --results xccdf-results.xml --cpe cpe-dictionary.xml scap-xccdf.xml
```
*where scap-xccdf.xml is the XCCDF document, Desktop is the selected profile from the XCCDF document, xccdf-results.xml is a file storing the scan results, and cpe-dictionary.xml is the CPE dictionary.*

 * To evaluate a specific XCCDF benchmark that is part of a data stream within a SCAP data stream collection run the following command:
```
oscap xccdf eval --datastream-id ds.xml --xccdf-id xccdf.xml --results xccdf-results.xml scap-ds.xml
```
*where scap-ds.xml is a file representing the SCAP data stream collection, ds.xml is the particular data stream, xccdf.xml is ID of the component-ref pointing to the desired XCCDF document, and xccdf-results.xml is a file containing the scan results.*


### Document generation

 * without XCCDF rules
```
oscap xccdf generate guide XCCDF-FILE > XCCDF-GUIDE-FILE
```

 * with XCCDF rules
```
oscap xccdf generate guide --profile PROFILE XCCDF-FILE > XCCDF-GUIDE-FILE
```

 *  generate report from scanning
```
oscap xccdf generate report XCCDF-RESULT-FILE > XCCDF-REPORT-FILE
```<|MERGE_RESOLUTION|>--- conflicted
+++ resolved
@@ -39,13 +39,9 @@
 make
 ```
 Build dependencies:
-<<<<<<< HEAD
-(some of these can be turned off via configure)
- * dbus-devel
-=======
 (some of these are optional, if they are not detected, openscap will be compiled
 without respective optional features)
->>>>>>> c3fd0fb6
+ * dbus-devel
  * GConf2-devel
  * libacl-devel
  * libblkid-devel
