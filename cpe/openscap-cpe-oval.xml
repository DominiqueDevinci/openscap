<?xml version="1.0" encoding="utf-8"?>
<oval_definitions
    xmlns:unix-def="http://oval.mitre.org/XMLSchema/oval-definitions-5#unix"
    xmlns:ind-def="http://oval.mitre.org/XMLSchema/oval-definitions-5#independent"
    xmlns:lin-def="http://oval.mitre.org/XMLSchema/oval-definitions-5#linux"
    xmlns:oval="http://oval.mitre.org/XMLSchema/oval-common-5"
    xmlns="http://oval.mitre.org/XMLSchema/oval-definitions-5"
    xmlns:xsi="http://www.w3.org/2001/XMLSchema-instance">
      <generator>
            <oval:product_name>vim</oval:product_name>
            <oval:schema_version>5.10.1</oval:schema_version>
            <oval:timestamp>2012-11-22T15:00:00+01:00</oval:timestamp>
      </generator>
      <definitions>
            <definition class="inventory" id="oval:org.open-scap.cpe.rhel:def:1" version="1">
                  <metadata>
                        <title>Red Hat Enterprise Linux</title>
                        <affected family="unix">
                              <platform>Red Hat Enterprise Linux</platform>
                        </affected>
                        <reference ref_id="cpe:/o:redhat:enterprise_linux" source="CPE"/>
                        <description>The operating system installed on the system is Red Hat Enterprise Linux</description>
                  </metadata>
                  <criteria>
                        <criterion comment="Installed operating system is part of the unix family" test_ref="oval:org.open-scap.cpe.rhel:tst:1"/>
                        <criterion comment="Red Hat Enterprise Linux is installed" test_ref="oval:org.open-scap.cpe.rhel:tst:2"/>
                  </criteria>
            </definition>
            <definition class="inventory" id="oval:org.open-scap.cpe.rhel:def:5" version="1">
                  <metadata>
                        <title>Red Hat Enterprise Linux 5</title>
                        <affected family="unix">
                              <platform>Red Hat Enterprise Linux 5</platform>
                        </affected>
                        <reference ref_id="cpe:/o:redhat:enterprise_linux:5" source="CPE"/>
                        <description>The operating system installed on the system is Red Hat Enterprise Linux 5</description>
                  </metadata>
                  <criteria>
                        <criterion comment="Installed operating system is part of the unix family" test_ref="oval:org.open-scap.cpe.rhel:tst:1"/>
                        <criterion comment="Red Hat Enterprise Linux 5 is installed" test_ref="oval:org.open-scap.cpe.rhel:tst:5"/>
                  </criteria>
            </definition>
            <definition class="inventory" id="oval:org.open-scap.cpe.rhel:def:6" version="1">
                  <metadata>
                        <title>Red Hat Enterprise Linux 6</title>
                        <affected family="unix">
                              <platform>Red Hat Enterprise Linux 6</platform>
                        </affected>
                        <reference ref_id="cpe:/o:redhat:enterprise_linux:6" source="CPE"/>
                        <description>The operating system installed on the system is Red Hat Enterprise Linux 6</description>
                  </metadata>
                  <criteria>
                        <criterion comment="Installed operating system is part of the unix family" test_ref="oval:org.open-scap.cpe.rhel:tst:1"/>
                        <criterion comment="Red Hat Enterprise Linux 6 is installed" test_ref="oval:org.open-scap.cpe.rhel:tst:6"/>
                  </criteria>
            </definition>
            <definition class="inventory" id="oval:org.open-scap.cpe.rhel:def:7" version="1">
                  <metadata>
                        <title>Red Hat Enterprise Linux 7</title>
                        <affected family="unix">
                              <platform>Red Hat Enterprise Linux 7</platform>
                        </affected>
                        <reference ref_id="cpe:/o:redhat:enterprise_linux:7" source="CPE"/>
                        <description>The operating system installed on the system is Red Hat Enterprise Linux 7</description>
                  </metadata>
                  <criteria>
                        <criterion comment="Installed operating system is part of the unix family" test_ref="oval:org.open-scap.cpe.rhel:tst:1"/>
                        <criterion comment="Red Hat Enterprise Linux 7 is installed" test_ref="oval:org.open-scap.cpe.rhel:tst:7"/>
                  </criteria>
            </definition>
            <definition class="inventory" id="oval:org.open-scap.cpe.rhel:def:1005" version="1">
                  <metadata>
                        <title>Community Enterprise Operating System 5</title>
                        <affected family="unix">
                              <platform>Community Enterprise Operating System 5</platform>
                        </affected>
                        <reference ref_id="cpe:/o:centos:centos:5" source="CPE"/>
                        <description>The operating system installed on the system is Community Enterprise Operating System 5</description>
                  </metadata>
                  <criteria>
                        <criterion comment="Installed operating system is part of the unix family" test_ref="oval:org.open-scap.cpe.rhel:tst:1"/>
                        <criterion comment="Community Enterprise Operating System 5 is installed" test_ref="oval:org.open-scap.cpe.rhel:tst:1005"/>
                  </criteria>
            </definition>
            <definition class="inventory" id="oval:org.open-scap.cpe.rhel:def:1006" version="1">
                  <metadata>
                        <title>Community Enterprise Operating System 6</title>
                        <affected family="unix">
                              <platform>Community Enterprise Operating System 6</platform>
                        </affected>
                        <reference ref_id="cpe:/o:centos:centos:6" source="CPE"/>
                        <description>The operating system installed on the system is Community Enterprise Operating System 6</description>
                  </metadata>
                  <criteria>
                        <criterion comment="Installed operating system is part of the unix family" test_ref="oval:org.open-scap.cpe.rhel:tst:1"/>
                        <criterion comment="Community Enterprise Operating System 6 is installed" test_ref="oval:org.open-scap.cpe.rhel:tst:1006"/>
                  </criteria>
            </definition>
            <definition class="inventory" id="oval:org.open-scap.cpe.rhel:def:1007" version="1">
                  <metadata>
                        <title>Community Enterprise Operating System 7</title>
                        <affected family="unix">
                              <platform>Community Enterprise Operating System 7</platform>
                        </affected>
                        <reference ref_id="cpe:/o:centos:centos:7" source="CPE"/>
                        <description>The operating system installed on the system is Community Enterprise Operating System 7</description>
                  </metadata>
                  <criteria>
                        <criterion comment="Installed operating system is part of the unix family" test_ref="oval:org.open-scap.cpe.rhel:tst:1"/>
                        <criterion comment="Community Enterprise Operating System 7 is installed" test_ref="oval:org.open-scap.cpe.rhel:tst:1007"/>
                  </criteria>
            </definition>
            <definition class="inventory" id="oval:org.open-scap.cpe.scientific:def:5" version="1">
                  <metadata>
                        <title>Scientific Linux 5</title>
                        <affected family="unix">
                              <platform>Scientific Linux 5</platform>
                        </affected>
                        <reference ref_id="cpe:/o:scientificlinux:scientificlinux:5" source="CPE"/>
                        <description>The operating system installed on the system is Scientific Linux 5</description>
                  </metadata>
                  <criteria>
                        <criterion comment="Installed operating system is part of the unix family" test_ref="oval:org.open-scap.cpe.rhel:tst:1"/>
                        <criterion comment="Scientific Linux 5 is installed" test_ref="oval:org.open-scap.cpe.scientific:tst:5"/>
                  </criteria>
            </definition>
            <definition class="inventory" id="oval:org.open-scap.cpe.scientific:def:6" version="1">
                  <metadata>
                        <title>Scientific Linux 6</title>
                        <affected family="unix">
                              <platform>Scientific Linux 6</platform>
                        </affected>
                        <reference ref_id="cpe:/o:scientificlinux:scientificlinux:6" source="CPE"/>
                        <description>The operating system installed on the system is Scientific Linux 6</description>
                  </metadata>
                  <criteria>
                        <criterion comment="Installed operating system is part of the unix family" test_ref="oval:org.open-scap.cpe.rhel:tst:1"/>
                        <criterion comment="Scientific Linux 6 is installed" test_ref="oval:org.open-scap.cpe.scientific:tst:6"/>
                  </criteria>
            </definition>
            <definition class="inventory" id="oval:org.open-scap.cpe.scientific:def:7" version="1">
                  <metadata>
                        <title>Scientific Linux 7</title>
                        <affected family="unix">
                              <platform>Scientific Linux 7</platform>
                        </affected>
                        <reference ref_id="cpe:/o:scientificlinux:scientificlinux:7" source="CPE"/>
                        <description>The operating system installed on the system is Scientific Linux 7</description>
                  </metadata>
                  <criteria>
                        <criterion comment="Installed operating system is part of the unix family" test_ref="oval:org.open-scap.cpe.rhel:tst:1"/>
                        <criterion comment="Scientific Linux 7 is installed" test_ref="oval:org.open-scap.cpe.scientific:tst:7"/>
                  </criteria>
            </definition>
            <definition class="inventory" id="oval:org.open-scap.cpe.fedora:def:16" version="1">
                  <metadata>
                        <title>Fedora 16</title>
                        <affected family="unix">
                            <platform>Fedora 16</platform>
                        </affected>
                        <reference ref_id="cpe:/o:fedoraproject:fedora:16" source="CPE"/>
                        <description>The operating system installed on the system is Fedora 16</description>
                  </metadata>
                  <criteria>
                        <criterion comment="Installed operating system is part of the unix family" test_ref="oval:org.open-scap.cpe.rhel:tst:1"/>
                        <criterion comment="Fedora 16 is installed" test_ref="oval:org.open-scap.cpe.fedora:tst:16"/>
                  </criteria>
            </definition>
            <definition class="inventory" id="oval:org.open-scap.cpe.fedora:def:17" version="1">
                  <metadata>
                        <title>Fedora 17</title>
                        <affected family="unix">
                            <platform>Fedora 17</platform>
                        </affected>
                        <reference ref_id="cpe:/o:fedoraproject:fedora:17" source="CPE"/>
                        <description>The operating system installed on the system is Fedora 17</description>
                  </metadata>
                  <criteria>
                        <criterion comment="Installed operating system is part of the unix family" test_ref="oval:org.open-scap.cpe.rhel:tst:1"/>
                        <criterion comment="Fedora 17 is installed" test_ref="oval:org.open-scap.cpe.fedora:tst:17"/>
                  </criteria>
            </definition>
            <definition class="inventory" id="oval:org.open-scap.cpe.fedora:def:18" version="1">
                  <metadata>
                        <title>Fedora 18</title>
                        <affected family="unix">
                            <platform>Fedora 18</platform>
                        </affected>
                        <reference ref_id="cpe:/o:fedoraproject:fedora:18" source="CPE"/>
                        <description>The operating system installed on the system is Fedora 18</description>
                  </metadata>
                  <criteria>
                        <criterion comment="Installed operating system is part of the unix family" test_ref="oval:org.open-scap.cpe.rhel:tst:1"/>
                        <criterion comment="Fedora 18 is installed" test_ref="oval:org.open-scap.cpe.fedora:tst:18"/>
                  </criteria>
            </definition>
            <definition class="inventory" id="oval:org.open-scap.cpe.fedora:def:19" version="1">
                  <metadata>
                        <title>Fedora 19</title>
                        <affected family="unix">
                            <platform>Fedora 19</platform>
                        </affected>
                        <reference ref_id="cpe:/o:fedoraproject:fedora:19" source="CPE"/>
                        <description>The operating system installed on the system is Fedora 19</description>
                  </metadata>
                  <criteria>
                        <criterion comment="Installed operating system is part of the unix family" test_ref="oval:org.open-scap.cpe.rhel:tst:1"/>
                        <criterion comment="Fedora 19 is installed" test_ref="oval:org.open-scap.cpe.fedora:tst:19"/>
                  </criteria>
            </definition>
            <definition class="inventory" id="oval:org.open-scap.cpe.fedora:def:20" version="1">
                  <metadata>
                        <title>Fedora 20</title>
                        <affected family="unix">
                            <platform>Fedora 20</platform>
                        </affected>
                        <reference ref_id="cpe:/o:fedoraproject:fedora:20" source="CPE"/>
                        <description>The operating system installed on the system is Fedora 20</description>
                  </metadata>
                  <criteria>
                        <criterion comment="Installed operating system is part of the unix family" test_ref="oval:org.open-scap.cpe.rhel:tst:1"/>
                        <criterion comment="Fedora 20 is installed" test_ref="oval:org.open-scap.cpe.fedora:tst:20"/>
                  </criteria>
            </definition>
            <definition class="inventory" id="oval:org.open-scap.cpe.fedora:def:21" version="1">
                  <metadata>
                        <title>Fedora 21</title>
                        <affected family="unix">
                            <platform>Fedora 21</platform>
                        </affected>
                        <reference ref_id="cpe:/o:fedoraproject:fedora:21" source="CPE"/>
                        <description>The operating system installed on the system is Fedora 21</description>
                  </metadata>
                  <criteria>
                        <criterion comment="Installed operating system is part of the unix family" test_ref="oval:org.open-scap.cpe.rhel:tst:1"/>
                        <criterion comment="Fedora 21 is installed" test_ref="oval:org.open-scap.cpe.fedora:tst:21"/>
                  </criteria>
            </definition>
            <definition class="inventory" id="oval:org.open-scap.cpe.fedora:def:22" version="1">
                  <metadata>
                        <title>Fedora 22</title>
                        <affected family="unix">
                            <platform>Fedora 22</platform>
                        </affected>
                        <reference ref_id="cpe:/o:fedoraproject:fedora:22" source="CPE"/>
                        <description>The operating system installed on the system is Fedora 22</description>
                  </metadata>
                  <criteria>
                        <criterion comment="Installed operating system is part of the unix family" test_ref="oval:org.open-scap.cpe.rhel:tst:1"/>
                        <criterion comment="Fedora 22 is installed" test_ref="oval:org.open-scap.cpe.fedora:tst:22"/>
                  </criteria>
            </definition>
            <definition class="inventory" id="oval:org.open-scap.cpe.fedora:def:23" version="1">
                  <metadata>
                        <title>Fedora 23</title>
                        <affected family="unix">
                            <platform>Fedora 23</platform>
                        </affected>
                        <reference ref_id="cpe:/o:fedoraproject:fedora:23" source="CPE"/>
                        <description>The operating system installed on the system is Fedora 23</description>
                  </metadata>
                  <criteria>
                        <criterion comment="Installed operating system is part of the unix family" test_ref="oval:org.open-scap.cpe.rhel:tst:1"/>
                        <criterion comment="Fedora 23 is installed" test_ref="oval:org.open-scap.cpe.fedora:tst:23"/>
                  </criteria>
            </definition>
            <definition class="inventory" id="oval:org.open-scap.cpe.fedora:def:24" version="1">
                  <metadata>
                        <title>Fedora 24</title>
                        <affected family="unix">
                            <platform>Fedora 24</platform>
                        </affected>
                        <reference ref_id="cpe:/o:fedoraproject:fedora:24" source="CPE"/>
                        <description>The operating system installed on the system is Fedora 24</description>
                  </metadata>
                  <criteria>
                        <criterion comment="Installed operating system is part of the unix family" test_ref="oval:org.open-scap.cpe.rhel:tst:1"/>
                        <criterion comment="Fedora 24 is installed" test_ref="oval:org.open-scap.cpe.fedora:tst:24"/>
                  </criteria>
            </definition>
<<<<<<< HEAD

            <definition class="inventory" id="oval:org.open-scap.cpe.sle:def:1" version="1">
                  <metadata>
                        <title>SUSE Linux Enterprise All Platforms</title>
                        <affected family="unix">
                            <platform>SUSE Linux Enterprise All Platforms</platform>
                        </affected>
                        <reference ref_id="cpe:/o:suse:sle" source="CPE"/>
                        <description>The operating system installed on the system is SUSE Linux Enterprise</description>
                  </metadata>
                  <criteria>
                        <criterion comment="Installed operating system is part of the unix family" test_ref="oval:org.open-scap.cpe.rhel:tst:1"/>
			<criteria operator="OR">
				<criterion comment="SLES is installed" test_ref="oval:org.open-scap.cpe.sles:tst:1"/>
				<criterion comment="SLED is installed" test_ref="oval:org.open-scap.cpe.sled:tst:1"/>
			</criteria>
                  </criteria>
            </definition>

            <definition class="inventory" id="oval:org.open-scap.cpe.sles:def:10" version="1">
                  <metadata>
                        <title>SUSE Linux Enterprise Server 10</title>
                        <affected family="unix">
                            <platform>SUSE Linux Enterprise Server 10</platform>
                        </affected>
                        <reference ref_id="cpe:/o:suse:sles:10" source="CPE"/>
                        <description>The operating system installed on the system is SUSE Linux Enterprise Server 10</description>
                  </metadata>
                  <criteria>
                        <criterion comment="Installed operating system is part of the unix family" test_ref="oval:org.open-scap.cpe.rhel:tst:1"/>
                        <criterion comment="SLES 10 is installed" test_ref="oval:org.open-scap.cpe.sles:tst:10"/>
                  </criteria>
            </definition>

            <definition class="inventory" id="oval:org.open-scap.cpe.sled:def:10" version="1">
                  <metadata>
                        <title>SUSE Linux Enterprise Desktop 10</title>
                        <affected family="unix">
                            <platform>SUSE Linux Enterprise Desktop 10</platform>
                        </affected>
                        <reference ref_id="cpe:/o:suse:sled:10" source="CPE"/>
                        <description>The operating system installed on the system is SUSE Linux Enterprise Desktop 10</description>
                  </metadata>
                  <criteria>
                        <criterion comment="Installed operating system is part of the unix family" test_ref="oval:org.open-scap.cpe.rhel:tst:1"/>
                        <criterion comment="SLED 10 is installed" test_ref="oval:org.open-scap.cpe.sled:tst:10"/>
                  </criteria>
            </definition>

            <definition class="inventory" id="oval:org.open-scap.cpe.sles:def:11" version="1">
                  <metadata>
                        <title>SUSE Linux Enterprise Server 11</title>
                        <affected family="unix">
                            <platform>SUSE Linux Enterprise Server 11</platform>
                        </affected>
                        <reference ref_id="cpe:/o:suse:sles:11" source="CPE"/>
                        <description>The operating system installed on the system is SUSE Linux Enterprise Server 11</description>
                  </metadata>
                  <criteria>
                        <criterion comment="Installed operating system is part of the unix family" test_ref="oval:org.open-scap.cpe.rhel:tst:1"/>
                        <criterion comment="SLES 11 is installed" test_ref="oval:org.open-scap.cpe.sles:tst:11"/>
                  </criteria>
            </definition>

            <definition class="inventory" id="oval:org.open-scap.cpe.sled:def:11" version="1">
                  <metadata>
                        <title>SUSE Linux Enterprise Desktop 11</title>
                        <affected family="unix">
                            <platform>SUSE Linux Enterprise Desktop 11</platform>
                        </affected>
                        <reference ref_id="cpe:/o:suse:sles:11" source="CPE"/>
                        <description>The operating system installed on the system is SUSE Linux Enterprise Desktop 11</description>
                  </metadata>
                  <criteria>
                        <criterion comment="Installed operating system is part of the unix family" test_ref="oval:org.open-scap.cpe.rhel:tst:1"/>
                        <criterion comment="SLED 11 is installed" test_ref="oval:org.open-scap.cpe.sled:tst:11"/>
                  </criteria>
            </definition>

            <definition class="inventory" id="oval:org.open-scap.cpe.sles:def:12" version="1">
                  <metadata>
                        <title>SUSE Linux Enterprise Server 12</title>
                        <affected family="unix">
                            <platform>SUSE Linux Enterprise Server 12</platform>
                        </affected>
                        <reference ref_id="cpe:/o:suse:sles:12" source="CPE"/>
                        <description>The operating system installed on the system is SUSE Linux Enterprise Server 12</description>
                  </metadata>
                  <criteria>
                        <criterion comment="Installed operating system is part of the unix family" test_ref="oval:org.open-scap.cpe.rhel:tst:1"/>
                        <criterion comment="SLES 12 is installed" test_ref="oval:org.open-scap.cpe.sles:tst:12"/>
                  </criteria>
            </definition>

            <definition class="inventory" id="oval:org.open-scap.cpe.sled:def:12" version="1">
                  <metadata>
                        <title>SUSE Linux Enterprise Desktop 12</title>
                        <affected family="unix">
                            <platform>SUSE Linux Enterprise Desktop 12</platform>
                        </affected>
                        <reference ref_id="cpe:/o:suse:sled:12" source="CPE"/>
                        <description>The operating system installed on the system is SUSE Linux Enterprise Desktop 12</description>
                  </metadata>
                  <criteria>
                        <criterion comment="Installed operating system is part of the unix family" test_ref="oval:org.open-scap.cpe.rhel:tst:1"/>
                        <criterion comment="SLED 12 is installed" test_ref="oval:org.open-scap.cpe.sled:tst:12"/>
                  </criteria>
            </definition>

            <definition class="inventory" id="oval:org.open-scap.cpe.opensuse:def:1" version="1">
                  <metadata>
                        <title>openSUSE All Versions</title>
                        <affected family="unix">
                            <platform>openSUSE</platform>
                        </affected>
                        <reference ref_id="cpe:/o:opensuse:opensuse" source="CPE"/>
                        <description>The operating system installed on the system is openSUSE</description>
                  </metadata>
                  <criteria>
                        <criterion comment="Installed operating system is part of the unix family" test_ref="oval:org.open-scap.cpe.rhel:tst:1"/>
                        <criterion comment="openSUSE is installed" test_ref="oval:org.open-scap.cpe.opensuse:tst:1"/>
                  </criteria>
            </definition>

            <definition class="inventory" id="oval:org.open-scap.cpe.opensuse:def:114" version="1">
                  <metadata>
                        <title>openSUSE 11.4</title>
                        <affected family="unix">
                            <platform>openSUSE 11.4</platform>
                        </affected>
                        <reference ref_id="cpe:/o:opensuse:opensuse:11.4" source="CPE"/>
                        <description>The operating system installed on the system is openSUSE 11.4</description>
                  </metadata>
                  <criteria>
                        <criterion comment="Installed operating system is part of the unix family" test_ref="oval:org.open-scap.cpe.rhel:tst:1"/>
                        <criterion comment="openSUSE 11.4 is installed" test_ref="oval:org.open-scap.cpe.opensuse:tst:114"/>
                  </criteria>
            </definition>

            <definition class="inventory" id="oval:org.open-scap.cpe.opensuse:def:131" version="1">
                  <metadata>
                        <title>openSUSE 13.1</title>
                        <affected family="unix">
                            <platform>openSUSE 13.1</platform>
                        </affected>
                        <reference ref_id="cpe:/o:opensuse:opensuse:13.1" source="CPE"/>
                        <description>The operating system installed on the system is openSUSE 13.1</description>
                  </metadata>
                  <criteria>
                        <criterion comment="Installed operating system is part of the unix family" test_ref="oval:org.open-scap.cpe.rhel:tst:1"/>
                        <criterion comment="openSUSE 13.1 is installed" test_ref="oval:org.open-scap.cpe.opensuse:tst:131"/>
                  </criteria>
            </definition>

            <definition class="inventory" id="oval:org.open-scap.cpe.opensuse:def:132" version="1">
                  <metadata>
                        <title>openSUSE 13.2</title>
                        <affected family="unix">
                            <platform>openSUSE 13.2</platform>
                        </affected>
                        <reference ref_id="cpe:/o:opensuse:opensuse:13.2" source="CPE"/>
                        <description>The operating system installed on the system is openSUSE 13.2</description>
                  </metadata>
                  <criteria>
                        <criterion comment="Installed operating system is part of the unix family" test_ref="oval:org.open-scap.cpe.rhel:tst:1"/>
                        <criterion comment="openSUSE 13.2 is installed" test_ref="oval:org.open-scap.cpe.opensuse:tst:132"/>
                  </criteria>
            </definition>

=======
            <definition class="inventory" id="oval:org.open-scap.cpe.fedora:def:25" version="1">
                  <metadata>
                        <title>Fedora 25</title>
                        <affected family="unix">
                            <platform>Fedora 25</platform>
                        </affected>
                        <reference ref_id="cpe:/o:fedoraproject:fedora:25" source="CPE"/>
                        <description>The operating system installed on the system is Fedora 25</description>
                  </metadata>
                  <criteria>
                        <criterion comment="Installed operating system is part of the unix family" test_ref="oval:org.open-scap.cpe.rhel:tst:1"/>
                        <criterion comment="Fedora 25 is installed" test_ref="oval:org.open-scap.cpe.fedora:tst:25"/>
                  </criteria>
            </definition>
>>>>>>> 9bdf0f88
      </definitions>
      <tests>
            <family_test check_existence="at_least_one_exists" id="oval:org.open-scap.cpe.rhel:tst:1" version="1" check="only one" 
                  comment="installed operating system is part of the Unix family" 
                  xmlns="http://oval.mitre.org/XMLSchema/oval-definitions-5#independent">
                  <object object_ref="oval:org.open-scap.cpe.unix:obj:1"/>
                  <state state_ref="oval:org.open-scap.cpe.unix:ste:1"/>
            </family_test>
            <rpmverifyfile_test check_existence="at_least_one_exists" id="oval:org.open-scap.cpe.rhel:tst:2" version="1" check="at least one" comment="/etc/redhat-release is provided by redhat-release package"
                  xmlns="http://oval.mitre.org/XMLSchema/oval-definitions-5#linux">
                  <object object_ref="oval:org.open-scap.cpe.redhat-release:obj:3"/>
                  <state state_ref="oval:org.open-scap.cpe.rhel:ste:2"/>
            </rpmverifyfile_test>
            <rpminfo_test check_existence="at_least_one_exists" id="oval:org.open-scap.cpe.rhel:tst:5" version="1" check="at least one" comment="redhat-release is version 5"
                  xmlns="http://oval.mitre.org/XMLSchema/oval-definitions-5#linux">
                  <object object_ref="oval:org.open-scap.cpe.redhat-release:obj:1"/>
                  <state state_ref="oval:org.open-scap.cpe.rhel:ste:5"/>
            </rpminfo_test>
            <rpmverifyfile_test check_existence="at_least_one_exists" id="oval:org.open-scap.cpe.rhel:tst:6" version="1" check="at least one" comment="redhat-release is version 6"
                  xmlns="http://oval.mitre.org/XMLSchema/oval-definitions-5#linux">
                  <object object_ref="oval:org.open-scap.cpe.redhat-release:obj:3"/>
                  <state state_ref="oval:org.open-scap.cpe.rhel:ste:6"/>
            </rpmverifyfile_test>
            <rpmverifyfile_test check_existence="at_least_one_exists" id="oval:org.open-scap.cpe.rhel:tst:7" version="1" check="at least one" comment="redhat-release is version 7"
                  xmlns="http://oval.mitre.org/XMLSchema/oval-definitions-5#linux">
                  <object object_ref="oval:org.open-scap.cpe.redhat-release:obj:3"/>
                  <state state_ref="oval:org.open-scap.cpe.rhel:ste:7"/>
            </rpmverifyfile_test>
            <rpmverifyfile_test check_existence="at_least_one_exists" id="oval:org.open-scap.cpe.rhel:tst:1005" version="1" check="at least one" comment="centos-release is version 5"
                  xmlns="http://oval.mitre.org/XMLSchema/oval-definitions-5#linux">
                  <object object_ref="oval:org.open-scap.cpe.redhat-release:obj:3"/>
                  <state state_ref="oval:org.open-scap.cpe.rhel:ste:1005"/>
            </rpmverifyfile_test>
            <rpmverifyfile_test check_existence="at_least_one_exists" id="oval:org.open-scap.cpe.rhel:tst:1006" version="1" check="at least one" comment="centos-release is version 6"
                  xmlns="http://oval.mitre.org/XMLSchema/oval-definitions-5#linux">
                  <object object_ref="oval:org.open-scap.cpe.redhat-release:obj:3"/>
                  <state state_ref="oval:org.open-scap.cpe.rhel:ste:1006"/>
            </rpmverifyfile_test>
            <rpmverifyfile_test check_existence="at_least_one_exists" id="oval:org.open-scap.cpe.rhel:tst:1007" version="1" check="at least one" comment="centos-release is version 7"
                  xmlns="http://oval.mitre.org/XMLSchema/oval-definitions-5#linux">
                  <object object_ref="oval:org.open-scap.cpe.redhat-release:obj:3"/>
                  <state state_ref="oval:org.open-scap.cpe.rhel:ste:1007"/>
            </rpmverifyfile_test>
            <rpmverifyfile_test check_existence="at_least_one_exists" id="oval:org.open-scap.cpe.scientific:tst:5" version="1" check="at least one" comment="sl-release is version 5"
                  xmlns="http://oval.mitre.org/XMLSchema/oval-definitions-5#linux">
                  <object object_ref="oval:org.open-scap.cpe.redhat-release:obj:3"/>
                  <state state_ref="oval:org.open-scap.cpe.scientific:ste:5"/>
            </rpmverifyfile_test>
            <rpmverifyfile_test check_existence="at_least_one_exists" id="oval:org.open-scap.cpe.scientific:tst:6" version="1" check="at least one" comment="sl-release is version 6"
                  xmlns="http://oval.mitre.org/XMLSchema/oval-definitions-5#linux">
                  <object object_ref="oval:org.open-scap.cpe.redhat-release:obj:3"/>
                  <state state_ref="oval:org.open-scap.cpe.scientific:ste:6"/>
            </rpmverifyfile_test>
            <rpmverifyfile_test check_existence="at_least_one_exists" id="oval:org.open-scap.cpe.scientific:tst:7" version="1" check="at least one" comment="sl-release is version 7"
                  xmlns="http://oval.mitre.org/XMLSchema/oval-definitions-5#linux">
                  <object object_ref="oval:org.open-scap.cpe.redhat-release:obj:3"/>
                  <state state_ref="oval:org.open-scap.cpe.scientific:ste:7"/>
            </rpmverifyfile_test>
            <rpminfo_test check_existence="at_least_one_exists" id="oval:org.open-scap.cpe.fedora:tst:16" version="1" check="at least one" comment="fedora-release is version Fedora 16"
                  xmlns="http://oval.mitre.org/XMLSchema/oval-definitions-5#linux">
                  <object object_ref="oval:org.open-scap.cpe.fedora-release:obj:2"/>
                  <state state_ref="oval:org.open-scap.cpe.fedora:ste:16"/>
            </rpminfo_test>
            <rpminfo_test check_existence="at_least_one_exists" id="oval:org.open-scap.cpe.fedora:tst:17" version="1" check="at least one" comment="fedora-release is version Fedora 17"
                  xmlns="http://oval.mitre.org/XMLSchema/oval-definitions-5#linux">
                  <object object_ref="oval:org.open-scap.cpe.fedora-release:obj:2"/>
                  <state state_ref="oval:org.open-scap.cpe.fedora:ste:17"/>
            </rpminfo_test>
            <rpminfo_test check_existence="at_least_one_exists" id="oval:org.open-scap.cpe.fedora:tst:18" version="1" check="at least one" comment="fedora-release is version Fedora 18"
                  xmlns="http://oval.mitre.org/XMLSchema/oval-definitions-5#linux">
                  <object object_ref="oval:org.open-scap.cpe.fedora-release:obj:2"/>
                  <state state_ref="oval:org.open-scap.cpe.fedora:ste:18"/>
            </rpminfo_test>
            <rpminfo_test check_existence="at_least_one_exists" id="oval:org.open-scap.cpe.fedora:tst:19" version="1" check="at least one" comment="fedora-release is version Fedora 19"
                  xmlns="http://oval.mitre.org/XMLSchema/oval-definitions-5#linux">
                  <object object_ref="oval:org.open-scap.cpe.fedora-release:obj:2"/>
                  <state state_ref="oval:org.open-scap.cpe.fedora:ste:19"/>
            </rpminfo_test>
            <rpminfo_test check_existence="at_least_one_exists" id="oval:org.open-scap.cpe.fedora:tst:20" version="1" check="at least one" comment="fedora-release is version Fedora 20"
                  xmlns="http://oval.mitre.org/XMLSchema/oval-definitions-5#linux">
                  <object object_ref="oval:org.open-scap.cpe.fedora-release:obj:2"/>
                  <state state_ref="oval:org.open-scap.cpe.fedora:ste:20"/>
            </rpminfo_test>
            <rpminfo_test check_existence="at_least_one_exists" id="oval:org.open-scap.cpe.fedora:tst:21" version="1" check="at least one" comment="fedora-release is version Fedora 21"
                  xmlns="http://oval.mitre.org/XMLSchema/oval-definitions-5#linux">
                  <object object_ref="oval:org.open-scap.cpe.fedora-release:obj:2"/>
                  <state state_ref="oval:org.open-scap.cpe.fedora:ste:21"/>
            </rpminfo_test>
            <rpminfo_test check_existence="at_least_one_exists" id="oval:org.open-scap.cpe.fedora:tst:22" version="1" check="at least one" comment="fedora-release is version Fedora 22"
                  xmlns="http://oval.mitre.org/XMLSchema/oval-definitions-5#linux">
                  <object object_ref="oval:org.open-scap.cpe.fedora-release:obj:2"/>
                  <state state_ref="oval:org.open-scap.cpe.fedora:ste:22"/>
            </rpminfo_test>
            <rpminfo_test check_existence="at_least_one_exists" id="oval:org.open-scap.cpe.fedora:tst:23" version="1" check="at least one" comment="fedora-release is version Fedora 23"
                  xmlns="http://oval.mitre.org/XMLSchema/oval-definitions-5#linux">
                  <object object_ref="oval:org.open-scap.cpe.fedora-release:obj:2"/>
                  <state state_ref="oval:org.open-scap.cpe.fedora:ste:23"/>
            </rpminfo_test>
            <rpminfo_test check_existence="at_least_one_exists" id="oval:org.open-scap.cpe.fedora:tst:24" version="1" check="at least one" comment="fedora-release is version Fedora 24"
                  xmlns="http://oval.mitre.org/XMLSchema/oval-definitions-5#linux">
                  <object object_ref="oval:org.open-scap.cpe.fedora-release:obj:2"/>
                  <state state_ref="oval:org.open-scap.cpe.fedora:ste:24"/>
            </rpminfo_test>
<<<<<<< HEAD
            <rpminfo_test check_existence="at_least_one_exists" id="oval:org.open-scap.cpe.sles:tst:1" version="1" check="at least one" comment="/etc/sles-release is provided by sles-release package"
                  xmlns="http://oval.mitre.org/XMLSchema/oval-definitions-5#linux">
                  <object object_ref="oval:org.open-scap.cpe.sles-release:obj:1"/>
                  <state state_ref="oval:org.open-scap.cpe.sles:ste:1"/>
            </rpminfo_test>
            <rpminfo_test check_existence="at_least_one_exists" id="oval:org.open-scap.cpe.sled:tst:1" version="1" check="at least one" comment="/etc/sled-release is provided by sled-release package"
                  xmlns="http://oval.mitre.org/XMLSchema/oval-definitions-5#linux">
                  <object object_ref="oval:org.open-scap.cpe.sled-release:obj:1"/>
                  <state state_ref="oval:org.open-scap.cpe.sled:ste:1"/>
            </rpminfo_test>

            <rpminfo_test check_existence="at_least_one_exists" id="oval:org.open-scap.cpe.sles:tst:10" version="1" check="at least one" comment="sles-release is version 10"
                  xmlns="http://oval.mitre.org/XMLSchema/oval-definitions-5#linux">
                  <object object_ref="oval:org.open-scap.cpe.sles-release:obj:1"/>
                  <state state_ref="oval:org.open-scap.cpe.sles:ste:10"/>
            </rpminfo_test>
            <rpminfo_test check_existence="at_least_one_exists" id="oval:org.open-scap.cpe.sles:tst:11" version="1" check="at least one" comment="sles-release is version 11"
                  xmlns="http://oval.mitre.org/XMLSchema/oval-definitions-5#linux">
                  <object object_ref="oval:org.open-scap.cpe.sles-release:obj:1"/>
                  <state state_ref="oval:org.open-scap.cpe.sles:ste:11"/>
            </rpminfo_test>
            <rpminfo_test check_existence="at_least_one_exists" id="oval:org.open-scap.cpe.sles:tst:12" version="1" check="at least one" comment="sles-release is version 12"
                  xmlns="http://oval.mitre.org/XMLSchema/oval-definitions-5#linux">
                  <object object_ref="oval:org.open-scap.cpe.sles-release:obj:1"/>
                  <state state_ref="oval:org.open-scap.cpe.sles:ste:12"/>
            </rpminfo_test>
            <rpminfo_test check_existence="at_least_one_exists" id="oval:org.open-scap.cpe.sled:tst:10" version="1" check="at least one" comment="sled-release is version 10"
                  xmlns="http://oval.mitre.org/XMLSchema/oval-definitions-5#linux">
                  <object object_ref="oval:org.open-scap.cpe.sled-release:obj:1"/>
                  <state state_ref="oval:org.open-scap.cpe.sled:ste:10"/>
            </rpminfo_test>
            <rpminfo_test check_existence="at_least_one_exists" id="oval:org.open-scap.cpe.sled:tst:11" version="1" check="at least one" comment="sled-release is version 11"
                  xmlns="http://oval.mitre.org/XMLSchema/oval-definitions-5#linux">
                  <object object_ref="oval:org.open-scap.cpe.sled-release:obj:1"/>
                  <state state_ref="oval:org.open-scap.cpe.sled:ste:11"/>
            </rpminfo_test>
            <rpminfo_test check_existence="at_least_one_exists" id="oval:org.open-scap.cpe.sled:tst:12" version="1" check="at least one" comment="sled-release is version 12"
                  xmlns="http://oval.mitre.org/XMLSchema/oval-definitions-5#linux">
                  <object object_ref="oval:org.open-scap.cpe.sled-release:obj:1"/>
                  <state state_ref="oval:org.open-scap.cpe.sled:ste:12"/>
            </rpminfo_test>
            <rpminfo_test check_existence="at_least_one_exists" id="oval:org.open-scap.cpe.opensuse:tst:1" version="1" check="at least one" comment="openSUSE-release is version 11.4"
                  xmlns="http://oval.mitre.org/XMLSchema/oval-definitions-5#linux">
                  <object object_ref="oval:org.open-scap.cpe.openSUSE-release:obj:1"/>
                  <state state_ref="oval:org.open-scap.cpe.opensuse:ste:2"/>
            </rpminfo_test>
            <rpminfo_test check_existence="at_least_one_exists" id="oval:org.open-scap.cpe.opensuse:tst:114" version="1" check="at least one" comment="openSUSE-release is version 11.4"
                  xmlns="http://oval.mitre.org/XMLSchema/oval-definitions-5#linux">
                  <object object_ref="oval:org.open-scap.cpe.openSUSE-release:obj:1"/>
                  <state state_ref="oval:org.open-scap.cpe.opensuse:ste:114"/>
            </rpminfo_test>
            <rpminfo_test check_existence="at_least_one_exists" id="oval:org.open-scap.cpe.opensuse:tst:131" version="1" check="at least one" comment="openSUSE-release is version 13.1"
                  xmlns="http://oval.mitre.org/XMLSchema/oval-definitions-5#linux">
                  <object object_ref="oval:org.open-scap.cpe.openSUSE-release:obj:1"/>
                  <state state_ref="oval:org.open-scap.cpe.opensuse:ste:131"/>
            </rpminfo_test>
            <rpminfo_test check_existence="at_least_one_exists" id="oval:org.open-scap.cpe.opensuse:tst:132" version="1" check="at least one" comment="openSUSE-release is version 13.2"
                  xmlns="http://oval.mitre.org/XMLSchema/oval-definitions-5#linux">
                  <object object_ref="oval:org.open-scap.cpe.openSUSE-release:obj:1"/>
                  <state state_ref="oval:org.open-scap.cpe.opensuse:ste:132"/>
=======
            <rpminfo_test check_existence="at_least_one_exists" id="oval:org.open-scap.cpe.fedora:tst:25" version="1" check="at least one" comment="fedora-release is version Fedora 25"
                  xmlns="http://oval.mitre.org/XMLSchema/oval-definitions-5#linux">
                  <object object_ref="oval:org.open-scap.cpe.fedora-release:obj:2"/>
                  <state state_ref="oval:org.open-scap.cpe.fedora:ste:25"/>
>>>>>>> 9bdf0f88
            </rpminfo_test>
      </tests>
      <objects>
            <lin-def:rpminfo_object id="oval:org.open-scap.cpe.redhat-release:obj:1" version="1" xmlns="http://oval.mitre.org/XMLSchema/oval-definitions-5#linux">
                  <lin-def:name>redhat-release</lin-def:name>
            </lin-def:rpminfo_object>
            <lin-def:rpminfo_object id="oval:org.open-scap.cpe.fedora-release:obj:2" version="1" xmlns="http://oval.mitre.org/XMLSchema/oval-definitions-5#linux">
                  <lin-def:name>fedora-release</lin-def:name>
            </lin-def:rpminfo_object>
            <lin-def:rpmverifyfile_object id="oval:org.open-scap.cpe.redhat-release:obj:3" version="1" xmlns="http://oval.mitre.org/XMLSchema/oval-definitions-5#linux">
                  <!-- Sadly, OVAL cannot do the right query (rpm -q -whatprovides system-release). Let's check the filename instead. -->
                  <behaviors nolinkto='true' nomd5='true' nosize='true' nouser='true' nogroup='true' nomtime='true' nomode='true' nordev='true' noconfigfiles='true' noghostfiles='true' />
                  <lin-def:name operation="pattern match"/>
                  <lin-def:epoch operation="pattern match"/>
                  <lin-def:version operation="pattern match"/>
                  <lin-def:release operation="pattern match"/>
                  <lin-def:arch operation="pattern match"/>
                  <lin-def:filepath>/etc/redhat-release</lin-def:filepath>
            </lin-def:rpmverifyfile_object>
            <family_object id="oval:org.open-scap.cpe.unix:obj:1" version="1"  xmlns="http://oval.mitre.org/XMLSchema/oval-definitions-5#independent"/>
            <lin-def:rpminfo_object id="oval:org.open-scap.cpe.sles-release:obj:1" version="1" xmlns="http://oval.mitre.org/XMLSchema/oval-definitions-5#linux">
                  <lin-def:name>sles-release</lin-def:name>
            </lin-def:rpminfo_object>
            <lin-def:rpminfo_object id="oval:org.open-scap.cpe.sled-release:obj:1" version="1" xmlns="http://oval.mitre.org/XMLSchema/oval-definitions-5#linux">
                  <lin-def:name>sled-release</lin-def:name>
            </lin-def:rpminfo_object>
            <lin-def:rpminfo_object id="oval:org.open-scap.cpe.openSUSE-release:obj:1" version="1" xmlns="http://oval.mitre.org/XMLSchema/oval-definitions-5#linux">
                  <lin-def:name>openSUSE-release</lin-def:name>
            </lin-def:rpminfo_object>
      </objects>
      <states>
            <family_state id="oval:org.open-scap.cpe.unix:ste:1" version="1" xmlns="http://oval.mitre.org/XMLSchema/oval-definitions-5#independent">
                  <family>unix</family>
            </family_state>
            <rpmverifyfile_state id="oval:org.open-scap.cpe.rhel:ste:2" version="1" xmlns="http://oval.mitre.org/XMLSchema/oval-definitions-5#linux">
                  <name operation="pattern match">^redhat-release</name>
            </rpmverifyfile_state>
            <rpminfo_state id="oval:org.open-scap.cpe.rhel:ste:5" version="1" xmlns="http://oval.mitre.org/XMLSchema/oval-definitions-5#linux">
                  <version operation="pattern match">^5[^\d]</version>
            </rpminfo_state>
            <rpmverifyfile_state id="oval:org.open-scap.cpe.rhel:ste:6" version="1" xmlns="http://oval.mitre.org/XMLSchema/oval-definitions-5#linux">
                  <name operation="pattern match">^redhat-release</name>
                  <version operation="pattern match">^6[^\d]</version>
            </rpmverifyfile_state>
            <rpmverifyfile_state id="oval:org.open-scap.cpe.rhel:ste:7" version="1" xmlns="http://oval.mitre.org/XMLSchema/oval-definitions-5#linux">
                  <name operation="pattern match">^redhat-release</name>
                  <version operation="pattern match">^7[^\d]</version>
            </rpmverifyfile_state>
            <rpmverifyfile_state id="oval:org.open-scap.cpe.rhel:ste:1005" version="1" xmlns="http://oval.mitre.org/XMLSchema/oval-definitions-5#linux">
                  <name operation="pattern match">^centos-release</name>
                  <version operation="pattern match">^5</version>
            </rpmverifyfile_state>
            <rpmverifyfile_state id="oval:org.open-scap.cpe.rhel:ste:1006" version="1" xmlns="http://oval.mitre.org/XMLSchema/oval-definitions-5#linux">
                  <name operation="pattern match">^centos-release</name>
                  <version operation="pattern match">^6</version>
            </rpmverifyfile_state>
            <rpmverifyfile_state id="oval:org.open-scap.cpe.rhel:ste:1007" version="1" xmlns="http://oval.mitre.org/XMLSchema/oval-definitions-5#linux">
                  <name operation="pattern match">^centos-release</name>
                  <version operation="pattern match">^7</version>
            </rpmverifyfile_state>
            <rpmverifyfile_state id="oval:org.open-scap.cpe.scientific:ste:5" version="1" xmlns="http://oval.mitre.org/XMLSchema/oval-definitions-5#linux">
                  <name operation="pattern match">^sl-release</name>
                  <version operation="pattern match">^5</version>
            </rpmverifyfile_state>
            <rpmverifyfile_state id="oval:org.open-scap.cpe.scientific:ste:6" version="1" xmlns="http://oval.mitre.org/XMLSchema/oval-definitions-5#linux">
                  <name operation="pattern match">^sl-release</name>
                  <version operation="pattern match">^6</version>
            </rpmverifyfile_state>
            <rpmverifyfile_state id="oval:org.open-scap.cpe.scientific:ste:7" version="1" xmlns="http://oval.mitre.org/XMLSchema/oval-definitions-5#linux">
                  <name operation="pattern match">^sl-release</name>
                  <version operation="pattern match">^7</version>
            </rpmverifyfile_state>
            <rpminfo_state id="oval:org.open-scap.cpe.fedora:ste:16" version="1" xmlns="http://oval.mitre.org/XMLSchema/oval-definitions-5#linux">
                  <version operation="pattern match">^16$</version>
            </rpminfo_state>
            <rpminfo_state id="oval:org.open-scap.cpe.fedora:ste:17" version="1" xmlns="http://oval.mitre.org/XMLSchema/oval-definitions-5#linux">
                  <version operation="pattern match">^17$</version>
            </rpminfo_state>
            <rpminfo_state id="oval:org.open-scap.cpe.fedora:ste:18" version="1" xmlns="http://oval.mitre.org/XMLSchema/oval-definitions-5#linux">
                  <version operation="pattern match">^18$</version>
            </rpminfo_state>
            <rpminfo_state id="oval:org.open-scap.cpe.fedora:ste:19" version="1" xmlns="http://oval.mitre.org/XMLSchema/oval-definitions-5#linux">
                  <version operation="pattern match">^19$</version>
            </rpminfo_state>
            <rpminfo_state id="oval:org.open-scap.cpe.fedora:ste:20" version="1" xmlns="http://oval.mitre.org/XMLSchema/oval-definitions-5#linux">
                  <version operation="pattern match">^20$</version>
            </rpminfo_state>
            <rpminfo_state id="oval:org.open-scap.cpe.fedora:ste:21" version="1" xmlns="http://oval.mitre.org/XMLSchema/oval-definitions-5#linux">
                  <version operation="pattern match">^21$</version>
            </rpminfo_state>
            <rpminfo_state id="oval:org.open-scap.cpe.fedora:ste:22" version="1" xmlns="http://oval.mitre.org/XMLSchema/oval-definitions-5#linux">
                  <version operation="pattern match">^22$</version>
            </rpminfo_state>
            <rpminfo_state id="oval:org.open-scap.cpe.fedora:ste:23" version="1" xmlns="http://oval.mitre.org/XMLSchema/oval-definitions-5#linux">
                  <version operation="pattern match">^23$</version>
            </rpminfo_state>
            <rpminfo_state id="oval:org.open-scap.cpe.fedora:ste:24" version="1" xmlns="http://oval.mitre.org/XMLSchema/oval-definitions-5#linux">
                  <version operation="pattern match">^24$</version>
            </rpminfo_state>
<<<<<<< HEAD
            <rpminfo_state id="oval:org.open-scap.cpe.sles:ste:1" version="1" xmlns="http://oval.mitre.org/XMLSchema/oval-definitions-5#linux">
                  <name operation="pattern match">^sles-release</name>
            </rpminfo_state>
            <rpminfo_state id="oval:org.open-scap.cpe.sled:ste:1" version="1" xmlns="http://oval.mitre.org/XMLSchema/oval-definitions-5#linux">
                  <name operation="pattern match">^sled-release</name>
            </rpminfo_state>
            <rpminfo_state id="oval:org.open-scap.cpe.sles:ste:10" version="1" xmlns="http://oval.mitre.org/XMLSchema/oval-definitions-5#linux">
                  <version operation="pattern match">^10($|[^\d])</version>
            </rpminfo_state>
            <rpminfo_state id="oval:org.open-scap.cpe.sles:ste:11" version="1" xmlns="http://oval.mitre.org/XMLSchema/oval-definitions-5#linux">
                  <version operation="pattern match">^11($|[^\d])</version>
            </rpminfo_state>
            <rpminfo_state id="oval:org.open-scap.cpe.sles:ste:12" version="1" xmlns="http://oval.mitre.org/XMLSchema/oval-definitions-5#linux">
                  <version operation="pattern match">^12($|[^\d])</version>
            </rpminfo_state>
            <rpminfo_state id="oval:org.open-scap.cpe.sled:ste:10" version="1" xmlns="http://oval.mitre.org/XMLSchema/oval-definitions-5#linux">
                  <version operation="pattern match">^10($|[^\d])</version>
            </rpminfo_state>
            <rpminfo_state id="oval:org.open-scap.cpe.sled:ste:11" version="1" xmlns="http://oval.mitre.org/XMLSchema/oval-definitions-5#linux">
                  <version operation="pattern match">^11($|[^\d])</version>
            </rpminfo_state>
            <rpminfo_state id="oval:org.open-scap.cpe.sled:ste:12" version="1" xmlns="http://oval.mitre.org/XMLSchema/oval-definitions-5#linux">
                  <version operation="pattern match">^12($|[^\d])</version>
            </rpminfo_state>
            <rpminfo_state id="oval:org.open-scap.cpe.opensuse:ste:2" version="1" xmlns="http://oval.mitre.org/XMLSchema/oval-definitions-5#linux">
                  <name operation="pattern match">^openSUSE-release</name>
            </rpminfo_state>
            <rpminfo_state id="oval:org.open-scap.cpe.opensuse:ste:114" version="1" xmlns="http://oval.mitre.org/XMLSchema/oval-definitions-5#linux">
                  <version operation="pattern match">^11.4$</version>
            </rpminfo_state>
            <rpminfo_state id="oval:org.open-scap.cpe.opensuse:ste:131" version="1" xmlns="http://oval.mitre.org/XMLSchema/oval-definitions-5#linux">
                  <version operation="pattern match">^13.1$</version>
            </rpminfo_state>
            <rpminfo_state id="oval:org.open-scap.cpe.opensuse:ste:132" version="1" xmlns="http://oval.mitre.org/XMLSchema/oval-definitions-5#linux">
                  <version operation="pattern match">^13.2$</version>
=======
            <rpminfo_state id="oval:org.open-scap.cpe.fedora:ste:25" version="1" xmlns="http://oval.mitre.org/XMLSchema/oval-definitions-5#linux">
                  <version operation="pattern match">^25$</version>
>>>>>>> 9bdf0f88
            </rpminfo_state>
      </states>
</oval_definitions><|MERGE_RESOLUTION|>--- conflicted
+++ resolved
@@ -278,7 +278,20 @@
                         <criterion comment="Fedora 24 is installed" test_ref="oval:org.open-scap.cpe.fedora:tst:24"/>
                   </criteria>
             </definition>
-<<<<<<< HEAD
+            <definition class="inventory" id="oval:org.open-scap.cpe.fedora:def:25" version="1">
+                  <metadata>
+                        <title>Fedora 25</title>
+                        <affected family="unix">
+                            <platform>Fedora 25</platform>
+                        </affected>
+                        <reference ref_id="cpe:/o:fedoraproject:fedora:25" source="CPE"/>
+                        <description>The operating system installed on the system is Fedora 25</description>
+                  </metadata>
+                  <criteria>
+                        <criterion comment="Installed operating system is part of the unix family" test_ref="oval:org.open-scap.cpe.rhel:tst:1"/>
+                        <criterion comment="Fedora 25 is installed" test_ref="oval:org.open-scap.cpe.fedora:tst:25"/>
+                  </criteria>
+            </definition>
 
             <definition class="inventory" id="oval:org.open-scap.cpe.sle:def:1" version="1">
                   <metadata>
@@ -447,23 +460,6 @@
                         <criterion comment="openSUSE 13.2 is installed" test_ref="oval:org.open-scap.cpe.opensuse:tst:132"/>
                   </criteria>
             </definition>
-
-=======
-            <definition class="inventory" id="oval:org.open-scap.cpe.fedora:def:25" version="1">
-                  <metadata>
-                        <title>Fedora 25</title>
-                        <affected family="unix">
-                            <platform>Fedora 25</platform>
-                        </affected>
-                        <reference ref_id="cpe:/o:fedoraproject:fedora:25" source="CPE"/>
-                        <description>The operating system installed on the system is Fedora 25</description>
-                  </metadata>
-                  <criteria>
-                        <criterion comment="Installed operating system is part of the unix family" test_ref="oval:org.open-scap.cpe.rhel:tst:1"/>
-                        <criterion comment="Fedora 25 is installed" test_ref="oval:org.open-scap.cpe.fedora:tst:25"/>
-                  </criteria>
-            </definition>
->>>>>>> 9bdf0f88
       </definitions>
       <tests>
             <family_test check_existence="at_least_one_exists" id="oval:org.open-scap.cpe.rhel:tst:1" version="1" check="only one" 
@@ -567,7 +563,11 @@
                   <object object_ref="oval:org.open-scap.cpe.fedora-release:obj:2"/>
                   <state state_ref="oval:org.open-scap.cpe.fedora:ste:24"/>
             </rpminfo_test>
-<<<<<<< HEAD
+            <rpminfo_test check_existence="at_least_one_exists" id="oval:org.open-scap.cpe.fedora:tst:25" version="1" check="at least one" comment="fedora-release is version Fedora 25"
+                  xmlns="http://oval.mitre.org/XMLSchema/oval-definitions-5#linux">
+                  <object object_ref="oval:org.open-scap.cpe.fedora-release:obj:2"/>
+                  <state state_ref="oval:org.open-scap.cpe.fedora:ste:25"/>
+            </rpminfo_test>
             <rpminfo_test check_existence="at_least_one_exists" id="oval:org.open-scap.cpe.sles:tst:1" version="1" check="at least one" comment="/etc/sles-release is provided by sles-release package"
                   xmlns="http://oval.mitre.org/XMLSchema/oval-definitions-5#linux">
                   <object object_ref="oval:org.open-scap.cpe.sles-release:obj:1"/>
@@ -628,12 +628,6 @@
                   xmlns="http://oval.mitre.org/XMLSchema/oval-definitions-5#linux">
                   <object object_ref="oval:org.open-scap.cpe.openSUSE-release:obj:1"/>
                   <state state_ref="oval:org.open-scap.cpe.opensuse:ste:132"/>
-=======
-            <rpminfo_test check_existence="at_least_one_exists" id="oval:org.open-scap.cpe.fedora:tst:25" version="1" check="at least one" comment="fedora-release is version Fedora 25"
-                  xmlns="http://oval.mitre.org/XMLSchema/oval-definitions-5#linux">
-                  <object object_ref="oval:org.open-scap.cpe.fedora-release:obj:2"/>
-                  <state state_ref="oval:org.open-scap.cpe.fedora:ste:25"/>
->>>>>>> 9bdf0f88
             </rpminfo_test>
       </tests>
       <objects>
@@ -733,7 +727,9 @@
             <rpminfo_state id="oval:org.open-scap.cpe.fedora:ste:24" version="1" xmlns="http://oval.mitre.org/XMLSchema/oval-definitions-5#linux">
                   <version operation="pattern match">^24$</version>
             </rpminfo_state>
-<<<<<<< HEAD
+            <rpminfo_state id="oval:org.open-scap.cpe.fedora:ste:25" version="1" xmlns="http://oval.mitre.org/XMLSchema/oval-definitions-5#linux">
+                  <version operation="pattern match">^25$</version>
+            </rpminfo_state>
             <rpminfo_state id="oval:org.open-scap.cpe.sles:ste:1" version="1" xmlns="http://oval.mitre.org/XMLSchema/oval-definitions-5#linux">
                   <name operation="pattern match">^sles-release</name>
             </rpminfo_state>
@@ -769,10 +765,6 @@
             </rpminfo_state>
             <rpminfo_state id="oval:org.open-scap.cpe.opensuse:ste:132" version="1" xmlns="http://oval.mitre.org/XMLSchema/oval-definitions-5#linux">
                   <version operation="pattern match">^13.2$</version>
-=======
-            <rpminfo_state id="oval:org.open-scap.cpe.fedora:ste:25" version="1" xmlns="http://oval.mitre.org/XMLSchema/oval-definitions-5#linux">
-                  <version operation="pattern match">^25$</version>
->>>>>>> 9bdf0f88
             </rpminfo_state>
       </states>
 </oval_definitions>